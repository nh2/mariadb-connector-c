--- conflicted
+++ resolved
@@ -101,15 +101,10 @@
 #define CR_BULK_WITHOUT_PARAMETERS 5006
 #define CR_INVALID_STMT 5007
 #define CR_VERSION_MISMATCH 5008
-<<<<<<< HEAD
 #define CR_INVALID_PARAMETER 5009
 #define CR_PLUGIN_NOT_ALLOWED 5010
 #define CR_CONNSTR_PARSE_ERROR 5011
 #define CR_ERR_LOAD_PLUGIN 5012
-/* Always last, if you add new error codes please update the
-   value for CR_MARIADB_LAST_ERROR */
-#define CR_MARIADB_LAST_ERROR CR_ERR_LOAD_PLUGIN
-=======
 #define CR_ERR_NET_READ 5013
 #define CR_ERR_NET_WRITE 5014
 #define CR_ERR_NET_UNCOMPRESS 5015
@@ -117,5 +112,5 @@
 /* Always last, if you add new error codes please update the
    value for CR_MARIADB_LAST_ERROR */
 #define CR_MARIADB_LAST_ERROR CR_ERR_NET_UNCOMPRESS
->>>>>>> 8e8d175a
+
 #endif