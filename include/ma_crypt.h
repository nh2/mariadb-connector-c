/*
    Copyright (C) 2018 MariaDB Corporation AB

   This library is free software; you can redistribute it and/or
   modify it under the terms of the GNU Library General Public
   License as published by the Free Software Foundation; either
   version 2 of the License, or (at your option) any later version.

   This library is distributed in the hope that it will be useful,
   but WITHOUT ANY WARRANTY; without even the implied warranty of
   MERCHANTABILITY or FITNESS FOR A PARTICULAR PURPOSE.  See the GNU
   Library General Public License for more details.

   You should have received a copy of the GNU Library General Public
   License along with this library; if not see <http://www.gnu.org/licenses>
   or write to the Free Software Foundation, Inc.,
   51 Franklin St., Fifth Floor, Boston, MA 02110, USA
*/

#ifndef _ma_hash_h_
#define _ma_hash_h_

#include <stddef.h>
#include <stdarg.h>

/*! Hash algorithms */
#define MA_HASH_MD5       1
#define MA_HASH_SHA1      2
#define MA_HASH_SHA224    3
#define MA_HASH_SHA256    4
#define MA_HASH_SHA384    5
#define MA_HASH_SHA512    6
#define MA_HASH_RIPEMD160 7
#define MA_HASH_MAX       8

/*! Hash digest sizes */
#define MA_MD5_HASH_SIZE 16
#define MA_SHA1_HASH_SIZE 20
#define MA_SHA224_HASH_SIZE 28
#define MA_SHA256_HASH_SIZE 32
#define MA_SHA384_HASH_SIZE 48
#define MA_SHA512_HASH_SIZE 64
#define MA_RIPEMD160_HASH_SIZE 20

#define MA_MAX_HASH_SIZE 64
/** \typedef MRL hash context */

<<<<<<< HEAD
#if defined(HAVE_WINCRYPT)
#include <windows.h>
#include <bcrypt.h>
typedef struct {
  char free_me;
  BCRYPT_ALG_HANDLE hAlg;
  BCRYPT_HASH_HANDLE hHash;
  PBYTE hashObject;
  DWORD digest_len;
} MA_HASH_CTX;
=======
#if defined(_WIN32)
typedef void MA_HASH_CTX;
>>>>>>> 1b3cf6b4
#elif defined(HAVE_OPENSSL)
#include <openssl/evp.h>
typedef EVP_MD_CTX MA_HASH_CTX;
#elif defined(HAVE_GNUTLS)
typedef struct {
  void *ctx;
  const struct nettle_hash *hash;
} MA_HASH_CTX;
#endif

/**
  @brief acquire and initialize new hash context

  @param[in] algorithm   hash algorithm

  @return    hash context on success, NULL on error
*/
MA_HASH_CTX *ma_hash_new(unsigned int algorithm);

/**
  @brief release and deinitializes a hash context

  @param[in] hash context

  @return    void
*/
void ma_hash_free(MA_HASH_CTX *ctx);

/**
  @brief hashes len bytes of data into the hash context.
  This function can be called several times on same context to
  hash additional data.

  @param[in] ctx        hash context
  @param[in] buffer     data buffer
  @param[in] len        size of buffer

  @return               void
*/
void ma_hash_input(MA_HASH_CTX *ctx,
                   const unsigned char *buffer,
                   size_t len);

/**
  @brief retrieves the hash value from hash context 

  @param[in] ctx        hash context
  @param[out] digest    digest containing hash value

  @return               void
 */
void ma_hash_result(MA_HASH_CTX *ctx, unsigned char *digest);


/**
  @brief  returns digest size for a given hash algorithm

  @param[in] hash algorithm

  @returns digest size or 0 on error
*/
static inline size_t ma_hash_digest_size(unsigned int hash_alg)
{
  switch(hash_alg) {
  case MA_HASH_MD5:
    return MA_MD5_HASH_SIZE;
  case MA_HASH_SHA1:
    return MA_SHA1_HASH_SIZE;
  case MA_HASH_SHA224:
    return MA_SHA224_HASH_SIZE;
  case MA_HASH_SHA256:
    return MA_SHA256_HASH_SIZE;
  case MA_HASH_SHA384:
    return MA_SHA384_HASH_SIZE;
  case MA_HASH_SHA512:
    return MA_SHA512_HASH_SIZE;
  case MA_HASH_RIPEMD160:
    return MA_RIPEMD160_HASH_SIZE;
  default:
    return 0;
  }
}

/**
  @brief function to compute hash from buffer.

  @param[in] hash_alg     hash algorithm
  @param[in] buffer       buffer
  @param[in] buffer_leng  length of buffer
  @param[out] digest      computed hash digest

  @return                 void
*/
static inline void ma_hash(unsigned int algorithm,
                           const unsigned char *buffer,
                           size_t buffer_length,
                           unsigned char *digest)
{
  MA_HASH_CTX *ctx= NULL;
<<<<<<< HEAD
#ifdef HAVE_WINCRYPT
  MA_HASH_CTX dctx;
  ctx= &dctx;
#endif
  ctx= ma_hash_new(algorithm, ctx);
=======
  ctx= ma_hash_new(algorithm);
>>>>>>> 1b3cf6b4
  ma_hash_input(ctx, buffer, buffer_length);
  ma_hash_result(ctx, digest);
  ma_hash_free(ctx);
}

#endif /* _ma_hash_h_ */<|MERGE_RESOLUTION|>--- conflicted
+++ resolved
@@ -45,21 +45,8 @@
 #define MA_MAX_HASH_SIZE 64
 /** \typedef MRL hash context */
 
-<<<<<<< HEAD
 #if defined(HAVE_WINCRYPT)
-#include <windows.h>
-#include <bcrypt.h>
-typedef struct {
-  char free_me;
-  BCRYPT_ALG_HANDLE hAlg;
-  BCRYPT_HASH_HANDLE hHash;
-  PBYTE hashObject;
-  DWORD digest_len;
-} MA_HASH_CTX;
-=======
-#if defined(_WIN32)
 typedef void MA_HASH_CTX;
->>>>>>> 1b3cf6b4
 #elif defined(HAVE_OPENSSL)
 #include <openssl/evp.h>
 typedef EVP_MD_CTX MA_HASH_CTX;
@@ -159,15 +146,7 @@
                            unsigned char *digest)
 {
   MA_HASH_CTX *ctx= NULL;
-<<<<<<< HEAD
-#ifdef HAVE_WINCRYPT
-  MA_HASH_CTX dctx;
-  ctx= &dctx;
-#endif
-  ctx= ma_hash_new(algorithm, ctx);
-=======
   ctx= ma_hash_new(algorithm);
->>>>>>> 1b3cf6b4
   ma_hash_input(ctx, buffer, buffer_length);
   ma_hash_result(ctx, digest);
   ma_hash_free(ctx);
