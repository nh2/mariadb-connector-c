/*
Copyright (c) 2009, 2010, Oracle and/or its affiliates. All rights reserved.

The MySQL Connector/C is licensed under the terms of the GPLv2
<http://www.gnu.org/licenses/old-licenses/gpl-2.0.html>, like most
MySQL Connectors. There are special exceptions to the terms and
conditions of the GPLv2 as it is applied to this software, see the
FLOSS License Exception
<http://www.mysql.com/about/legal/licensing/foss-exception.html>.

This program is free software; you can redistribute it and/or modify
it under the terms of the GNU General Public License as published
by the Free Software Foundation; version 2 of the License.

This program is distributed in the hope that it will be useful, but
WITHOUT ANY WARRANTY; without even the implied warranty of MERCHANTABILITY
or FITNESS FOR A PARTICULAR PURPOSE. See the GNU General Public License
for more details.

You should have received a copy of the GNU General Public License along
with this program; if not, write to the Free Software Foundation, Inc.,
51 Franklin St, Fifth Floor, Boston, MA 02110-1301  USA
*/
#include "my_test.h"

#define MY_INT64_NUM_DECIMAL_DIGITS 21
#define MAX_INDEXES 64

/* A workaround for Sun Forte 5.6 on Solaris x86 */

static int cmp_double(double *a, double *b)
{
  return *a == *b;
  return OK;
}

/* Test BUG#1115 (incorrect string parameter value allocation) */

static int test_conc67(MYSQL *mysql)
{
  MYSQL_STMT *stmt= mysql_stmt_init(mysql);
  const char *query= "SELECT a,b FROM conc67 WHERE a=?";
  int rc, i;
  MYSQL_BIND bind[2];
  char val[20];
  MYSQL_BIND rbind;
  MYSQL_RES *res;
  ulong prefetch_rows= 1000;
  ulong cursor_type= CURSOR_TYPE_READ_ONLY;

  rc= mysql_query(mysql, "DROP TABLE IF EXISTS conc67");
  check_mysql_rc(rc, mysql);

  rc= mysql_query(mysql, "CREATE TABLE conc67 (a int, b text)");
  check_mysql_rc(rc, mysql);

  rc= mysql_query(mysql, "INSERT INTO conc67 VALUES (1, 'foo')");
  check_mysql_rc(rc, mysql);

  rc= mysql_stmt_attr_set(stmt, STMT_ATTR_CURSOR_TYPE, &cursor_type);
  check_stmt_rc(rc, stmt);
  rc= mysql_stmt_attr_set(stmt, STMT_ATTR_PREFETCH_ROWS, &prefetch_rows);
  check_stmt_rc(rc, stmt);

  rc= mysql_stmt_prepare(stmt, SL(query));
  check_stmt_rc(rc, stmt);

  memset(&rbind, 0, sizeof(MYSQL_BIND));
  i= 1;
  rbind.buffer_type= MYSQL_TYPE_LONG;
  rbind.buffer= &i;
  rbind.buffer_length= 4;
  mysql_stmt_bind_param(stmt, &rbind);

  rc= mysql_stmt_execute(stmt);
  check_stmt_rc(rc, stmt);

  res= mysql_stmt_result_metadata(stmt);
  mysql_free_result(res);

  memset(bind, 0, 2 * sizeof(MYSQL_BIND));

  i= 0;
  bind[0].buffer_type= MYSQL_TYPE_LONG;
  bind[0].buffer= &i;
  bind[0].buffer_length= 4;
  bind[1].buffer_type= MYSQL_TYPE_STRING;
  bind[1].buffer= &val;
  bind[1].buffer_length= 20;

  mysql_stmt_bind_result(stmt, bind);

  rc= mysql_stmt_fetch(stmt);
  check_stmt_rc(rc, stmt);

  FAIL_IF(i != 1, "expected value 1 for first row");

  rc= mysql_stmt_fetch(stmt);
  FAIL_IF(rc != MYSQL_NO_DATA, "Eof expected");

  mysql_stmt_close(stmt);
  rc= mysql_query(mysql, "DROP TABLE IF EXISTS conc67");
  check_mysql_rc(rc, mysql);
  return OK;
}

static int test_bug1115(MYSQL *mysql)
{
  MYSQL_STMT *stmt;
  int rc, rowcount;
  MYSQL_BIND my_bind[1];
  ulong length[1];
  char szData[11];
  char query[MAX_TEST_QUERY_LENGTH];

  rc= mysql_query(mysql, "DROP TABLE IF EXISTS test_select");
  check_mysql_rc(rc, mysql);

  rc= mysql_query(mysql, "CREATE TABLE test_select(\
session_id  char(9) NOT NULL, \
    a       int(8) unsigned NOT NULL, \
    b        int(5) NOT NULL, \
    c      int(5) NOT NULL, \
    d  datetime NOT NULL)");
  check_mysql_rc(rc, mysql);
  rc= mysql_query(mysql, "INSERT INTO test_select VALUES "
                         "(\"abc\", 1, 2, 3, 2003-08-30), "
                         "(\"abd\", 1, 2, 3, 2003-08-30), "
                         "(\"abf\", 1, 2, 3, 2003-08-30), "
                         "(\"abg\", 1, 2, 3, 2003-08-30), "
                         "(\"abh\", 1, 2, 3, 2003-08-30), "
                         "(\"abj\", 1, 2, 3, 2003-08-30), "
                         "(\"abk\", 1, 2, 3, 2003-08-30), "
                         "(\"abl\", 1, 2, 3, 2003-08-30), "
                         "(\"abq\", 1, 2, 3, 2003-08-30) ");
  check_mysql_rc(rc, mysql);
  rc= mysql_query(mysql, "INSERT INTO test_select VALUES "
                         "(\"abw\", 1, 2, 3, 2003-08-30), "
                         "(\"abe\", 1, 2, 3, 2003-08-30), "
                         "(\"abr\", 1, 2, 3, 2003-08-30), "
                         "(\"abt\", 1, 2, 3, 2003-08-30), "
                         "(\"aby\", 1, 2, 3, 2003-08-30), "
                         "(\"abu\", 1, 2, 3, 2003-08-30), "
                         "(\"abi\", 1, 2, 3, 2003-08-30), "
                         "(\"abo\", 1, 2, 3, 2003-08-30), "
                         "(\"abp\", 1, 2, 3, 2003-08-30), "
                         "(\"abz\", 1, 2, 3, 2003-08-30), "
                         "(\"abx\", 1, 2, 3, 2003-08-30)");
  check_mysql_rc(rc, mysql);

  strcpy(query, "SELECT * FROM test_select WHERE "
                "CONVERT(session_id USING utf8)= ?");
  stmt= mysql_stmt_init(mysql);
  FAIL_IF(!stmt, mysql_error(mysql));
  rc= mysql_stmt_prepare(stmt, SL(query));
  check_stmt_rc(rc, stmt);

  FAIL_IF(mysql_stmt_param_count(stmt) != 1, "Paramcount != 1");

  memset(my_bind, '\0', sizeof(MYSQL_BIND));

  strcpy(szData, (char *)"abc");
  my_bind[0].buffer_type= MYSQL_TYPE_STRING;
  my_bind[0].buffer= (void *)szData;
  my_bind[0].buffer_length= 10;
  my_bind[0].length= &length[0];
  length[0]= 3;

  rc= mysql_stmt_bind_param(stmt, my_bind);
  check_stmt_rc(rc, stmt);

  rc= mysql_stmt_execute(stmt);
  check_stmt_rc(rc, stmt);

  rowcount= 0;
  while (mysql_stmt_fetch(stmt) != MYSQL_NO_DATA)
    rowcount++;
  FAIL_IF(rowcount != 1, "rowcount=%d != 1");

  strcpy(szData, (char *)"venu");
  my_bind[0].buffer_type= MYSQL_TYPE_STRING;
  my_bind[0].buffer= (void *)szData;
  my_bind[0].buffer_length= 10;
  my_bind[0].length= &length[0];
  length[0]= 4;
  my_bind[0].is_null= 0;

  rc= mysql_stmt_bind_param(stmt, my_bind);
  check_stmt_rc(rc, stmt);

  rc= mysql_stmt_execute(stmt);
  check_stmt_rc(rc, stmt);

  rowcount= 0;
  while (mysql_stmt_fetch(stmt) != MYSQL_NO_DATA)
    rowcount++;
  FAIL_IF(rowcount != 0, "rowcount != 0");

  strcpy(szData, (char *)"abc");
  my_bind[0].buffer_type= MYSQL_TYPE_STRING;
  my_bind[0].buffer= (void *)szData;
  my_bind[0].buffer_length= 10;
  my_bind[0].length= &length[0];
  length[0]= 3;
  my_bind[0].is_null= 0;

  rc= mysql_stmt_bind_param(stmt, my_bind);
  check_stmt_rc(rc, stmt);

  rc= mysql_stmt_execute(stmt);
  check_stmt_rc(rc, stmt);

  rowcount= 0;
  while (mysql_stmt_fetch(stmt) != MYSQL_NO_DATA)
    rowcount++;
  FAIL_IF(rowcount != 1, "rowcount != 1");

  mysql_stmt_close(stmt);
  rc= mysql_query(mysql, "DROP TABLE IF EXISTS test_select");
  check_mysql_rc(rc, mysql);

  return OK;
}
/* Test BUG#1180 (optimized away part of WHERE clause) */

static int test_bug1180(MYSQL *mysql)
{
  MYSQL_STMT *stmt;
  int rc, rowcount;
  MYSQL_BIND my_bind[1];
  ulong length[1];
  char szData[11];
  char query[MAX_TEST_QUERY_LENGTH];

  rc= mysql_query(mysql, "DROP TABLE IF EXISTS test_select");
  check_mysql_rc(rc, mysql);

  rc= mysql_query(mysql, "CREATE TABLE test_select(session_id  char(9) NOT NULL)");
  check_mysql_rc(rc, mysql);
  rc= mysql_query(mysql, "INSERT INTO test_select VALUES (\"abc\")");
  check_mysql_rc(rc, mysql);

  strcpy(query, "SELECT * FROM test_select WHERE ?= \"1111\" and "
                "session_id= \"abc\"");
  stmt= mysql_stmt_init(mysql);
  FAIL_IF(!stmt, mysql_error(mysql));
  rc= mysql_stmt_prepare(stmt, SL(query));
  check_stmt_rc(rc, stmt);

  FAIL_IF(mysql_stmt_param_count(stmt) != 1, "Paramcount != 1");

  memset(my_bind, '\0', sizeof(MYSQL_BIND));

  strcpy(szData, (char *)"abc");
  my_bind[0].buffer_type= MYSQL_TYPE_STRING;
  my_bind[0].buffer= (void *)szData;
  my_bind[0].buffer_length= 10;
  my_bind[0].length= &length[0];
  length[0]= 3;
  my_bind[0].is_null= 0;

  rc= mysql_stmt_bind_param(stmt, my_bind);
  check_stmt_rc(rc, stmt);

  rc= mysql_stmt_execute(stmt);
  check_stmt_rc(rc, stmt);


  rowcount= 0;
  while (mysql_stmt_fetch(stmt) != MYSQL_NO_DATA)
    rowcount++;
  FAIL_IF(rowcount != 0, "rowcount != 0");

  strcpy(szData, (char *)"1111");
  my_bind[0].buffer_type= MYSQL_TYPE_STRING;
  my_bind[0].buffer= (void *)szData;
  my_bind[0].buffer_length= 10;
  my_bind[0].length= &length[0];
  length[0]= 4;
  my_bind[0].is_null= 0;

  rc= mysql_stmt_bind_param(stmt, my_bind);
  check_stmt_rc(rc, stmt);

  rc= mysql_stmt_execute(stmt);
  check_stmt_rc(rc, stmt);

  rowcount= 0;
  while (mysql_stmt_fetch(stmt) != MYSQL_NO_DATA)
    rowcount++;
  FAIL_IF(rowcount != 1, "rowcount != 1");

  strcpy(szData, (char *)"abc");
  my_bind[0].buffer_type= MYSQL_TYPE_STRING;
  my_bind[0].buffer= (void *)szData;
  my_bind[0].buffer_length= 10;
  my_bind[0].length= &length[0];
  length[0]= 3;
  my_bind[0].is_null= 0;

  rc= mysql_stmt_bind_param(stmt, my_bind);
  check_stmt_rc(rc, stmt);

  rc= mysql_stmt_execute(stmt);
  check_stmt_rc(rc, stmt);

  rowcount= 0;
  while (mysql_stmt_fetch(stmt) != MYSQL_NO_DATA)
    rowcount++;
  FAIL_IF(rowcount != 0, "rowcount != 0");

  mysql_stmt_close(stmt);
  rc= mysql_query(mysql, "DROP TABLE IF EXISTS test_select");
  check_mysql_rc(rc, mysql);

  return OK;
}


/*
  Test BUG#1644 (Insertion of more than 3 NULL columns with parameter
  binding fails)
*/

static int test_bug1644(MYSQL *mysql)
{
  MYSQL_STMT *stmt;
  MYSQL_RES *result;
  MYSQL_ROW row;
  MYSQL_BIND my_bind[4];
  int num;
  my_bool isnull;
  int rc, i;
  char query[MAX_TEST_QUERY_LENGTH];

  rc= mysql_query(mysql, "DROP TABLE IF EXISTS foo_dfr");
  check_mysql_rc(rc, mysql);

  rc= mysql_query(mysql,
           "CREATE TABLE foo_dfr(col1 int, col2 int, col3 int, col4 int);");
  check_mysql_rc(rc, mysql);

  strcpy(query, "INSERT INTO foo_dfr VALUES (?, ?, ?, ? )");
  stmt= mysql_stmt_init(mysql);
  FAIL_IF(!stmt, mysql_error(mysql));
  rc= mysql_stmt_prepare(stmt, SL(query));
  check_stmt_rc(rc, stmt);

  FAIL_IF(mysql_stmt_param_count(stmt) != 4, "Paramcount != 4");

  memset(my_bind, '\0', sizeof(MYSQL_BIND) * 4);

  num= 22;
  isnull= 0;
  for (i= 0 ; i < 4 ; i++)
  {
    my_bind[i].buffer_type= MYSQL_TYPE_LONG;
    my_bind[i].buffer= (void *)&num;
    my_bind[i].is_null= &isnull;
  }

  rc= mysql_stmt_bind_param(stmt, my_bind);
  check_stmt_rc(rc, stmt);

  rc= mysql_stmt_execute(stmt);
  check_stmt_rc(rc, stmt);

  isnull= 1;
  for (i= 0 ; i < 4 ; i++)
    my_bind[i].is_null= &isnull;

  rc= mysql_stmt_bind_param(stmt, my_bind);
  check_stmt_rc(rc, stmt);

  rc= mysql_stmt_execute(stmt);
  check_stmt_rc(rc, stmt);

  isnull= 0;
  num= 88;
  for (i= 0 ; i < 4 ; i++)
    my_bind[i].is_null= &isnull;

  rc= mysql_stmt_bind_param(stmt, my_bind);
  check_stmt_rc(rc, stmt);

  rc= mysql_stmt_execute(stmt);
  check_stmt_rc(rc, stmt);

  mysql_stmt_close(stmt);

  rc= mysql_query(mysql, "SELECT * FROM foo_dfr");
  check_mysql_rc(rc, mysql);

  result= mysql_store_result(mysql);
  FAIL_IF(!result, "Invalid resultset");

  FAIL_IF(mysql_num_rows(result) != 3, "rowcount != 3");

  mysql_data_seek(result, 0);

  row= mysql_fetch_row(result);
  FAIL_IF(!row, "row = NULL");
  for (i= 0 ; i < 4 ; i++)
  {
    FAIL_UNLESS(strcmp(row[i], "22") == 0, "Wrong value");
  }
  row= mysql_fetch_row(result);
  FAIL_IF(!row, "Invalid row");
  for (i= 0 ; i < 4 ; i++)
  {
    FAIL_UNLESS(row[i] == 0, "row[i] != 0");
  }
  row= mysql_fetch_row(result);
  FAIL_IF(!row, "Invalid row");
  for (i= 0 ; i < 4 ; i++)
  {
    FAIL_UNLESS(strcmp(row[i], "88") == 0, "row[i] != 88");
  }
  row= mysql_fetch_row(result);
  FAIL_IF(row, "row != NULL");

  mysql_free_result(result);
  rc= mysql_query(mysql, "DROP TABLE IF EXISTS foo_dfr");
  check_mysql_rc(rc, mysql);

  return OK;
}

static int test_bug11037(MYSQL *mysql)
{
  MYSQL_STMT *stmt;
  int rc;
  const char *stmt_text;

  rc= mysql_query(mysql, "drop table if exists t1");
  check_mysql_rc(rc, mysql);

  rc= mysql_query(mysql, "create table t1 (id int not null)");
  check_mysql_rc(rc, mysql);

  rc= mysql_query(mysql, "insert into t1 values (1)");
  check_mysql_rc(rc, mysql);

  stmt_text= "select id FROM t1";
  stmt= mysql_stmt_init(mysql);
  FAIL_IF(!stmt, mysql_error(mysql));
  rc= mysql_stmt_prepare(stmt, SL(stmt_text));
  check_stmt_rc(rc, stmt);

  /* expected error */
  rc = mysql_stmt_fetch(stmt);
  FAIL_UNLESS(rc==1, "Error expedted");

  rc= mysql_stmt_execute(stmt);
  check_stmt_rc(rc, stmt);

  rc= mysql_stmt_fetch(stmt);
  check_stmt_rc(rc, stmt);

  rc= mysql_stmt_fetch(stmt);
  FAIL_UNLESS(rc==MYSQL_NO_DATA, "rc != MYSQL_NO_DATA");

  rc= mysql_stmt_fetch(stmt);
  FAIL_UNLESS(rc==MYSQL_NO_DATA, "rc != MYSQL_NO_DATA");

  mysql_stmt_close(stmt);
  rc= mysql_query(mysql, "drop table t1");
  check_mysql_rc(rc, mysql);

  return OK;
}

/* Bug#11183 "mysql_stmt_reset() doesn't reset information about error" */

static int test_bug11183(MYSQL *mysql)
{
  int rc;
  MYSQL_STMT *stmt;
  char bug_statement[]= "insert into t1 values (1)";

  rc= mysql_query(mysql, "drop table if exists t1");
  check_mysql_rc(rc, mysql);
  rc= mysql_query(mysql, "create table t1 (a int)");
  check_mysql_rc(rc, mysql);

  stmt= mysql_stmt_init(mysql);
  FAIL_IF(!stmt, mysql_error(mysql));

  rc= mysql_stmt_prepare(stmt, SL(bug_statement));
  check_stmt_rc(rc, stmt);

  rc= mysql_query(mysql, "drop table t1");
  check_mysql_rc(rc, mysql);

  /* Trying to execute statement that should fail on execute stage */
  rc= mysql_stmt_execute(stmt);
  FAIL_IF(!rc, "Error expected");

  mysql_stmt_reset(stmt);
  FAIL_IF(mysql_stmt_errno(stmt) != 0, "stmt->error != 0");

  rc= mysql_query(mysql, "create table t1 (a int)");
  check_mysql_rc(rc, mysql);

  /* Trying to execute statement that should pass ok */
  if (mysql_stmt_execute(stmt))
  {
    mysql_stmt_reset(stmt);
    FAIL_IF(mysql_stmt_errno(stmt) == 0, "stmt->error != 0");
  }

  mysql_stmt_close(stmt);

  rc= mysql_query(mysql, "drop table t1");
  check_mysql_rc(rc, mysql);

  return OK;
}

static int test_bug12744(MYSQL *mysql)
{
  MYSQL_STMT *stmt = NULL;
  int rc;

  stmt = mysql_stmt_init(mysql);
  FAIL_IF(!stmt, mysql_error(mysql));
  rc= mysql_stmt_prepare(stmt, "SET @a:=1", 9);
  check_stmt_rc(rc, stmt);

  rc= mysql_stmt_execute(stmt);
  check_stmt_rc(rc, stmt);

  /* set reconnect, kill and ping to reconnect */
  rc= mysql_query(mysql, "SET @a:=1");
  check_mysql_rc(rc, mysql);
  rc= mysql_options(mysql, MYSQL_OPT_RECONNECT, "1");
  check_mysql_rc(rc, mysql);
  rc= mysql_kill(mysql, mysql_thread_id(mysql));

  rc= mysql_ping(mysql);
  check_mysql_rc(rc, mysql);

  rc= mysql_stmt_close(stmt);
  check_mysql_rc(rc, mysql);

  return OK;
}

static int test_bug1500(MYSQL *mysql)
{
  MYSQL_STMT *stmt;
  MYSQL_BIND my_bind[3];
  int        rc= 0;
  int32 int_data[3]= {2, 3, 4};
  const char *data;
  const char *query;


  rc= mysql_query(mysql, "DROP TABLE IF EXISTS test_bg1500");
  check_mysql_rc(rc, mysql);

  rc= mysql_query(mysql, "CREATE TABLE test_bg1500 (i INT)");
  check_mysql_rc(rc, mysql);

  rc= mysql_query(mysql, "INSERT INTO test_bg1500 VALUES (1), (2)");
  check_mysql_rc(rc, mysql);

  rc= mysql_commit(mysql);
  check_mysql_rc(rc, mysql);

  query= "SELECT i FROM test_bg1500 WHERE i IN (?, ?, ?)";
  stmt= mysql_stmt_init(mysql);
  FAIL_IF(!stmt, mysql_error(mysql));
  rc= mysql_stmt_prepare(stmt, SL(query));
  check_stmt_rc(rc, stmt);

  FAIL_IF(mysql_stmt_param_count(stmt) != 3, "paramcount != 3");

  memset(my_bind, '\0', sizeof(my_bind));

  my_bind[0].buffer= (void *)int_data;
  my_bind[0].buffer_type= MYSQL_TYPE_LONG;
  my_bind[2]= my_bind[1]= my_bind[0];
  my_bind[1].buffer= (void *)(int_data + 1);
  my_bind[2].buffer= (void *)(int_data + 2);

  rc= mysql_stmt_bind_param(stmt, my_bind);
  check_stmt_rc(rc, stmt);

  rc= mysql_stmt_execute(stmt);
  check_stmt_rc(rc, stmt);

  rc= 0;
  while (mysql_stmt_fetch(stmt) != MYSQL_NO_DATA)
    rc++;
  FAIL_UNLESS(rc == 1, "rowcount != 1");

  mysql_stmt_close(stmt);

  rc= mysql_query(mysql, "DROP TABLE test_bg1500");
  check_mysql_rc(rc, mysql);

  rc= mysql_query(mysql, "CREATE TABLE test_bg1500 (s VARCHAR(25), FULLTEXT(s)) engine=MyISAM");
  check_mysql_rc(rc, mysql);

  rc= mysql_query(mysql,
        "INSERT INTO test_bg1500 VALUES ('Gravedigger'), ('Greed'), ('Hollow Dogs')");
  check_mysql_rc(rc, mysql);

  rc= mysql_commit(mysql);
  check_mysql_rc(rc, mysql);

  query= "SELECT s FROM test_bg1500 WHERE MATCH (s) AGAINST (?)";
  stmt= mysql_stmt_init(mysql);
  FAIL_IF(!stmt, mysql_error(mysql));
  rc= mysql_stmt_prepare(stmt, SL(query));
  check_stmt_rc(rc, stmt);

  FAIL_IF(mysql_stmt_param_count(stmt) != 1, "paramcount != 1");

  data= "Dogs";
  my_bind[0].buffer_type= MYSQL_TYPE_STRING;
  my_bind[0].buffer= (void *) data;
  my_bind[0].buffer_length= (unsigned long)strlen(data);
  my_bind[0].is_null= 0;
  my_bind[0].length= 0;

  rc= mysql_stmt_bind_param(stmt, my_bind);
  check_stmt_rc(rc, stmt);

  rc= mysql_stmt_execute(stmt);
  check_stmt_rc(rc, stmt);

  rc= 0;
  while (mysql_stmt_fetch(stmt) != MYSQL_NO_DATA)
    rc++;
  FAIL_UNLESS(rc == 1, "rowcount != 1");

  mysql_stmt_close(stmt);

  /* This should work too */
  query= "SELECT s FROM test_bg1500 WHERE MATCH (s) AGAINST (CONCAT(?, 'digger'))";
  stmt= mysql_stmt_init(mysql);
  FAIL_IF(!stmt, mysql_error(mysql));
  rc= mysql_stmt_prepare(stmt, SL(query));
  check_stmt_rc(rc, stmt);

  FAIL_IF(mysql_stmt_param_count(stmt) != 1, "paramcount != 1");

  data= "Grave";
  my_bind[0].buffer_type= MYSQL_TYPE_STRING;
  my_bind[0].buffer= (void *) data;
  my_bind[0].buffer_length= (unsigned long)strlen(data);

  rc= mysql_stmt_bind_param(stmt, my_bind);
  check_stmt_rc(rc, stmt);

  rc= mysql_stmt_execute(stmt);
  check_stmt_rc(rc, stmt);

  rc= 0;
  while (mysql_stmt_fetch(stmt) != MYSQL_NO_DATA)
    rc++;
  FAIL_UNLESS(rc == 1, "rowcount != 1");

  mysql_stmt_close(stmt);
  rc= mysql_query(mysql, "DROP TABLE IF EXISTS test_bg1500");
  check_mysql_rc(rc, mysql);

  return OK;
}

static int test_bug15510(MYSQL *mysql)
{
  MYSQL_STMT *stmt;
  int rc;
  const char *query= "select 1 from dual where 1/0";


  rc= mysql_query(mysql, "set @@sql_mode='ERROR_FOR_DIVISION_BY_ZERO'");
  check_mysql_rc(rc, mysql);

  stmt= mysql_stmt_init(mysql);

  rc= mysql_stmt_prepare(stmt, SL(query));
  check_stmt_rc(rc, stmt);

  rc= mysql_stmt_execute(stmt);
  check_stmt_rc(rc, stmt);

  rc= mysql_stmt_fetch(stmt);
  FAIL_UNLESS(mysql_warning_count(mysql), "Warning expected");

  /* Cleanup */
  mysql_stmt_close(stmt);
  rc= mysql_query(mysql, "set @@sql_mode=''");
  check_mysql_rc(rc, mysql);

  return OK;
}

/*
  Bug #15518 - Reusing a stmt that has failed during prepare
  does not clear error
*/

static int test_bug15518(MYSQL *mysql)
{
  MYSQL_STMT *stmt;
  int rc;

  stmt= mysql_stmt_init(mysql);

  /*
    The prepare of foo should fail with errno 1064 since
    it's not a valid query
  */
  rc= mysql_stmt_prepare(stmt, "foo", 3);
  FAIL_UNLESS(rc && mysql_stmt_errno(stmt) && mysql_errno(mysql), "Error expected");

  /*
    Use the same stmt and reprepare with another query that
    succeeds
  */
  rc= mysql_stmt_prepare(stmt, "SHOW STATUS", 12);
  FAIL_UNLESS(!rc || mysql_stmt_errno(stmt) || mysql_errno(mysql), "Error expected");

  rc= mysql_stmt_close(stmt);
  check_mysql_rc(rc, mysql);
  /*
    part2, when connection to server has been closed
    after first prepare
  */
  stmt= mysql_stmt_init(mysql);
  rc= mysql_stmt_prepare(stmt, "foo", 3);
  FAIL_UNLESS(rc && mysql_stmt_errno(stmt) && mysql_errno(mysql), "Error expected");

  /* Close connection to server */
  mysql_close(mysql);

  /*
    Use the same stmt and reprepare with another query that
    succeeds. The prepare should fail with error 2013 since
    connection to server has been closed.
  */
  rc= mysql_stmt_prepare(stmt, "SHOW STATUS", 12);
  FAIL_UNLESS(rc && mysql_stmt_errno(stmt), "Error expected");

  mysql_stmt_close(stmt);

  return OK;
}

/*
  Bug #15613: "libmysqlclient API function mysql_stmt_prepare returns wrong
  field length"
*/

static int test_bug15613(MYSQL *mysql)
{
  MYSQL_STMT *stmt;
  const char *stmt_text;
  MYSQL_RES *metadata;
  MYSQL_FIELD *field;
  int rc;

  /* I. Prepare the table */
  rc= mysql_query(mysql, "set names latin1");
  check_mysql_rc(rc, mysql);
  mysql_query(mysql, "drop table if exists t1");
  rc= mysql_query(mysql,
                  "create table t1 (t text character set utf8, "
                                   "tt tinytext character set utf8, "
                                   "mt mediumtext character set utf8, "
                                   "lt longtext character set utf8, "
                                   "vl varchar(255) character set latin1,"
                                   "vb varchar(255) character set binary,"
                                   "vu varchar(255) character set utf8)");
  check_mysql_rc(rc, mysql);

  stmt= mysql_stmt_init(mysql);

  /* II. Check SELECT metadata */
  stmt_text= ("select t, tt, mt, lt, vl, vb, vu from t1");
  rc= mysql_stmt_prepare(stmt, SL(stmt_text));
  metadata= mysql_stmt_result_metadata(stmt);
  field= mysql_fetch_fields(metadata);
  FAIL_UNLESS(field[0].length == 65535, "length != 65535");
  FAIL_UNLESS(field[1].length == 255, "length != 244");
  FAIL_UNLESS(field[2].length == 16777215, "length != 166777215");
  FAIL_UNLESS(field[3].length == 4294967295UL, "length != 4294967295UL");
  FAIL_UNLESS(field[4].length == 255, "length != 255");
  FAIL_UNLESS(field[5].length == 255, "length != 255");
  FAIL_UNLESS(field[6].length == 255, "length != 255");
  mysql_free_result(metadata);
  mysql_stmt_free_result(stmt);

  /* III. Cleanup */
  rc= mysql_query(mysql, "drop table t1");
  check_mysql_rc(rc, mysql);
  rc= mysql_query(mysql, "set names default");
  check_mysql_rc(rc, mysql);
  mysql_stmt_close(stmt);

  return OK;
}

static int test_bug16144(MYSQL *mysql)
{
  const my_bool flag_orig= (my_bool) 0xde;
  my_bool flag= flag_orig;
  MYSQL_STMT *stmt;

  /* Check that attr_get returns correct data on little and big endian CPUs */
  stmt= mysql_stmt_init(mysql);
  mysql_stmt_attr_set(stmt, STMT_ATTR_UPDATE_MAX_LENGTH, (const void*) &flag);
  mysql_stmt_attr_get(stmt, STMT_ATTR_UPDATE_MAX_LENGTH, (void*) &flag);
  FAIL_UNLESS(flag == flag_orig, "flag != flag_orig");

  mysql_stmt_close(stmt);

  return OK;
}

/*
  This tests for various mysql_stmt_send_long_data bugs described in #1664
*/

static int test_bug1664(MYSQL *mysql)
{
    MYSQL_STMT *stmt;
    int        rc, int_data;
    const char *data;
    const char *str_data= "Simple string";
    MYSQL_BIND my_bind[2];
    const char *query= "INSERT INTO test_long_data(col2, col1) VALUES(?, ?)";


    rc= mysql_query(mysql, "DROP TABLE IF EXISTS test_long_data");
    check_mysql_rc(rc, mysql);

    rc= mysql_query(mysql, "CREATE TABLE test_long_data(col1 int, col2 long varchar)");
    check_mysql_rc(rc, mysql);

    stmt= mysql_stmt_init(mysql);
    rc= mysql_stmt_prepare(stmt, SL(query));
    check_stmt_rc(rc, stmt);

    FAIL_IF(mysql_stmt_param_count(stmt) != 2, "Param count != 2");

    memset(my_bind, '\0', sizeof(my_bind));

    my_bind[0].buffer_type= MYSQL_TYPE_STRING;
    my_bind[0].buffer= (void *)str_data;
    my_bind[0].buffer_length= (unsigned long)strlen(str_data);

    my_bind[1].buffer= (void *)&int_data;
    my_bind[1].buffer_type= MYSQL_TYPE_LONG;

    rc= mysql_stmt_bind_param(stmt, my_bind);
    check_stmt_rc(rc, stmt);

    int_data= 1;

    /*
      Let us supply empty long_data. This should work and should
      not break following execution.
    */
    data= "";
    rc= mysql_stmt_send_long_data(stmt, 0, SL(data));
    check_stmt_rc(rc, stmt);

    rc= mysql_stmt_execute(stmt);
    check_stmt_rc(rc, stmt);
    if (verify_col_data(mysql, "test_long_data", "col1", "1"))
      goto error;
    if (verify_col_data(mysql, "test_long_data", "col2", ""))
      goto error;
    rc= mysql_query(mysql, "DELETE FROM test_long_data");
    check_mysql_rc(rc, mysql);

    /* This should pass OK */
    data= (char *)"Data";
    rc= mysql_stmt_send_long_data(stmt, 0, SL(data));
    check_stmt_rc(rc, stmt);

    rc= mysql_stmt_execute(stmt);
    check_stmt_rc(rc, stmt);

    if (verify_col_data(mysql, "test_long_data", "col1", "1"))
      goto error;
    if (verify_col_data(mysql, "test_long_data", "col2", "Data"))
      goto error;

    /* clean up */
    rc= mysql_query(mysql, "DELETE FROM test_long_data");
    check_mysql_rc(rc, mysql);

    /*
      Now we are changing int parameter and don't do anything
      with first parameter. Second mysql_stmt_execute() should run
      OK treating this first parameter as string parameter.
    */

    int_data= 2;
    /* execute */
    rc= mysql_stmt_execute(stmt);
    check_stmt_rc(rc, stmt);

    if (verify_col_data(mysql, "test_long_data", "col1", "2"))
      goto error;
    if (verify_col_data(mysql, "test_long_data", "col2", str_data))
      goto error;

    /* clean up */
    rc= mysql_query(mysql, "DELETE FROM test_long_data");
    check_mysql_rc(rc, mysql);

    /*
      Now we are sending other long data. It should not be
      concatened to previous.
    */

    data= (char *)"SomeOtherData";
    rc= mysql_stmt_send_long_data(stmt, 0, SL(data));
    check_stmt_rc(rc, stmt);

    rc= mysql_stmt_execute(stmt);
    check_stmt_rc(rc, stmt);

    if (verify_col_data(mysql, "test_long_data", "col1", "2"))
      goto error;
    if (verify_col_data(mysql, "test_long_data", "col2", "SomeOtherData"))
      goto error;

    mysql_stmt_close(stmt);

    /* clean up */
    rc= mysql_query(mysql, "DELETE FROM test_long_data");
    check_mysql_rc(rc, mysql);

    /* Now let us test how mysql_stmt_reset works. */
    stmt= mysql_stmt_init(mysql);
    rc= mysql_stmt_prepare(stmt, SL(query));
    check_stmt_rc(rc, stmt);
    rc= mysql_stmt_bind_param(stmt, my_bind);
    check_stmt_rc(rc, stmt);

    data= (char *)"SomeData";
    rc= mysql_stmt_send_long_data(stmt, 0, SL(data));
    check_stmt_rc(rc, stmt);

    rc= mysql_stmt_reset(stmt);
    check_stmt_rc(rc, stmt);

    rc= mysql_stmt_execute(stmt);
    check_stmt_rc(rc, stmt);

    if (verify_col_data(mysql, "test_long_data", "col1", "2"))
      goto error;
    if (verify_col_data(mysql, "test_long_data", "col2", str_data))
      goto error;

    mysql_stmt_close(stmt);

    /* Final clean up */
    rc= mysql_query(mysql, "DROP TABLE test_long_data");
    check_mysql_rc(rc, mysql);

    return OK;

error:
    mysql_stmt_close(stmt);
    rc= mysql_query(mysql, "DROP TABLE test_long_data");
    return FAIL;
}
/* Test a misc bug */

static int test_ushort_bug(MYSQL *mysql)
{
  MYSQL_STMT *stmt;
  MYSQL_BIND my_bind[4];
  ushort     short_value;
  uint32     long_value;
  ulong      s_length, l_length, ll_length, t_length;
  ulonglong  longlong_value;
  int        rc;
  uchar      tiny_value;
  const char *query= "SELECT * FROM test_ushort";

  rc= mysql_query(mysql, "DROP TABLE IF EXISTS test_ushort");
  check_mysql_rc(rc, mysql);

  rc= mysql_query(mysql, "CREATE TABLE test_ushort(a smallint unsigned, \
                                                  b smallint unsigned, \
                                                  c smallint unsigned, \
                                                  d smallint unsigned)");
  check_mysql_rc(rc, mysql);

  rc= mysql_query(mysql,
                  "INSERT INTO test_ushort VALUES(35999, 35999, 35999, 200)");
  check_mysql_rc(rc, mysql);

  stmt= mysql_stmt_init(mysql);
  FAIL_IF(!stmt, mysql_error(mysql));
  rc= mysql_stmt_prepare(stmt, SL(query));
  check_stmt_rc(rc, stmt);

  rc= mysql_stmt_execute(stmt);
  check_stmt_rc(rc, stmt);

  memset(my_bind, '\0', sizeof(my_bind));
  my_bind[0].buffer_type= MYSQL_TYPE_SHORT;
  my_bind[0].buffer= (void *)&short_value;
  my_bind[0].is_unsigned= TRUE;
  my_bind[0].length= &s_length;

  my_bind[1].buffer_type= MYSQL_TYPE_LONG;
  my_bind[1].buffer= (void *)&long_value;
  my_bind[1].length= &l_length;

  my_bind[2].buffer_type= MYSQL_TYPE_LONGLONG;
  my_bind[2].buffer= (void *)&longlong_value;
  my_bind[2].length= &ll_length;

  my_bind[3].buffer_type= MYSQL_TYPE_TINY;
  my_bind[3].buffer= (void *)&tiny_value;
  my_bind[3].is_unsigned= TRUE;
  my_bind[3].length= &t_length;

  rc= mysql_stmt_bind_result(stmt, my_bind);
  check_stmt_rc(rc, stmt);

  rc= mysql_stmt_fetch(stmt);
  check_stmt_rc(rc, stmt);

  FAIL_UNLESS(short_value == 35999, "short_value != 35999");
  FAIL_UNLESS(s_length == 2, "length != 2");

  FAIL_UNLESS(long_value == 35999, "long_value != 35999");
  FAIL_UNLESS(l_length == 4, "length != 4");

  FAIL_UNLESS(longlong_value == 35999, "longlong_value != 35999");
  FAIL_UNLESS(ll_length == 8, "length != 8");

  FAIL_UNLESS(tiny_value == 200, "tiny_value != 200");
  FAIL_UNLESS(t_length == 1, "length != 1");

  rc= mysql_stmt_fetch(stmt);
  FAIL_UNLESS(rc == MYSQL_NO_DATA, "rc != MYSQL_NO_DATA");

  mysql_stmt_close(stmt);
  rc= mysql_query(mysql, "DROP TABLE IF EXISTS test_ushort");
  check_mysql_rc(rc, mysql);

  return OK;
}

static int test_bug1946(MYSQL *mysql)
{
  MYSQL_STMT *stmt;
  int rc;
  const char *query= "INSERT INTO prepare_command VALUES (?)";


  rc= mysql_query(mysql, "DROP TABLE IF EXISTS prepare_command");
  check_mysql_rc(rc, mysql)

  rc= mysql_query(mysql, "CREATE TABLE prepare_command(ID INT)");
  check_mysql_rc(rc, mysql)

  stmt= mysql_stmt_init(mysql);
  FAIL_IF(!stmt, mysql_error(mysql));
  rc= mysql_stmt_prepare(stmt, SL(query));
  check_stmt_rc(rc, stmt);

  rc= mysql_real_query(mysql, SL(query));
  FAIL_IF(!rc, "Error expected");

  mysql_stmt_close(stmt);
  rc= mysql_query(mysql, "DROP TABLE prepare_command");
  check_mysql_rc(rc, mysql);
  return OK;
}

static int test_bug20152(MYSQL *mysql)
{
  MYSQL_BIND my_bind[1];
  MYSQL_STMT *stmt;
  MYSQL_TIME tm;
  int rc;
  const char *query= "INSERT INTO t1 (f1) VALUES (?)";


  memset(my_bind, '\0', sizeof(my_bind));
  my_bind[0].buffer_type= MYSQL_TYPE_DATE;
  my_bind[0].buffer= (void*)&tm;

  memset(&tm, 0, sizeof(MYSQL_TIME));

  tm.year = 2006;
  tm.month = 6;
  tm.day = 18;
  tm.hour = 14;
  tm.minute = 9;
  tm.second = 42;

  rc= mysql_query(mysql, "DROP TABLE IF EXISTS t1");
  check_mysql_rc(rc, mysql)
  rc= mysql_query(mysql, "CREATE TABLE t1 (f1 DATE)");
  check_mysql_rc(rc, mysql)

  stmt= mysql_stmt_init(mysql);
  rc= mysql_stmt_prepare(stmt, SL(query));
  check_stmt_rc(rc, stmt);
  rc= mysql_stmt_bind_param(stmt, my_bind);
  check_stmt_rc(rc, stmt);
  rc= mysql_stmt_execute(stmt);
  check_stmt_rc(rc, stmt);
  rc= mysql_stmt_close(stmt);
  check_stmt_rc(rc, stmt);
  rc= mysql_query(mysql, "DROP TABLE t1");
  check_mysql_rc(rc, mysql)
  FAIL_UNLESS(tm.hour == 14 && tm.minute == 9 && tm.second == 42, "time != 14:09:42");
  return OK;
}

static int test_bug2247(MYSQL *mysql)
{
  MYSQL_STMT *stmt;
  MYSQL_RES *res;
  int rc;
  int i;
  const char *create= "CREATE TABLE bug2247(id INT UNIQUE AUTO_INCREMENT)";
  const char *insert= "INSERT INTO bug2247 VALUES (NULL)";
  const char *SELECT= "SELECT id FROM bug2247";
  const char *update= "UPDATE bug2247 SET id=id+10";
  const char *drop= "DROP TABLE IF EXISTS bug2247";
  ulonglong exp_count;
  enum { NUM_ROWS= 5 };


  /* create table and insert few rows */
  rc= mysql_query(mysql, drop);
  check_mysql_rc(rc, mysql)

  rc= mysql_query(mysql, create);
  check_mysql_rc(rc, mysql)

  stmt= mysql_stmt_init(mysql);
  FAIL_IF(!stmt, mysql_error(mysql));
  rc= mysql_stmt_prepare(stmt, SL(insert));
  check_stmt_rc(rc, stmt);
  for (i= 0; i < NUM_ROWS; ++i)
  {
    rc= mysql_stmt_execute(stmt);
    check_stmt_rc(rc, stmt);
  }
  exp_count= mysql_stmt_affected_rows(stmt);
  FAIL_UNLESS(exp_count == 1, "exp_count != 1");

  rc= mysql_query(mysql, SELECT);
  check_mysql_rc(rc, mysql)
  /*
    mysql_store_result overwrites mysql->affected_rows. Check that
    mysql_stmt_affected_rows() returns the same value, whereas
    mysql_affected_rows() value is correct.
  */
  res= mysql_store_result(mysql);
  FAIL_IF(!res, "Invalid result set");

  FAIL_UNLESS(mysql_affected_rows(mysql) == NUM_ROWS, "affected_rows != NUM_ROWS");
  FAIL_UNLESS(exp_count == mysql_stmt_affected_rows(stmt), "affected_rows != exp_count");

  rc= mysql_query(mysql, update);
  check_mysql_rc(rc, mysql)
  FAIL_UNLESS(mysql_affected_rows(mysql) == NUM_ROWS, "affected_rows != NUM_ROWS");
  FAIL_UNLESS(exp_count == mysql_stmt_affected_rows(stmt), "affected_rows != exp_count");

  mysql_free_result(res);
  mysql_stmt_close(stmt);

  /* check that mysql_stmt_store_result modifies mysql_stmt_affected_rows */
  stmt= mysql_stmt_init(mysql);
  FAIL_IF(!stmt, mysql_error(mysql));
  rc= mysql_stmt_prepare(stmt, SL(SELECT));
  check_stmt_rc(rc, stmt);

  rc= mysql_stmt_execute(stmt);
  check_stmt_rc(rc, stmt);  rc= mysql_stmt_store_result(stmt);
  check_stmt_rc(rc, stmt);  exp_count= mysql_stmt_affected_rows(stmt);
  FAIL_UNLESS(exp_count == NUM_ROWS, "exp_count != NUM_ROWS");

  rc= mysql_query(mysql, insert);
  check_mysql_rc(rc, mysql)
  FAIL_UNLESS(mysql_affected_rows(mysql) == 1, "affected_rows != 1");
  FAIL_UNLESS(exp_count == mysql_stmt_affected_rows(stmt), "affected_rows != exp_count");

  mysql_stmt_close(stmt);
  rc= mysql_query(mysql, drop);
  check_mysql_rc(rc, mysql)
  return OK;
}

/*
  Test for bug#2248 "mysql_fetch without prior mysql_stmt_execute hangs"
*/

static int test_bug2248(MYSQL *mysql)
{
  MYSQL_STMT *stmt;
  int rc;
  const char *query1= "SELECT DATABASE()";
  const char *query2= "INSERT INTO test_bug2248 VALUES (10)";


  rc= mysql_query(mysql, "DROP TABLE IF EXISTS test_bug2248");
  check_mysql_rc(rc, mysql)

  rc= mysql_query(mysql, "CREATE TABLE test_bug2248 (id int)");
  check_mysql_rc(rc, mysql)

  stmt= mysql_stmt_init(mysql);
  FAIL_IF(!stmt, mysql_error(mysql));
  rc= mysql_stmt_prepare(stmt, SL(query1));
  check_stmt_rc(rc, stmt);

  /* This should not hang */
  rc= mysql_stmt_fetch(stmt);
  FAIL_IF(!rc, "Error expected");

  /* And this too */
  rc= mysql_stmt_store_result(stmt);
  FAIL_IF(!rc, "Error expected");

  mysql_stmt_close(stmt);

  stmt= mysql_stmt_init(mysql);
  FAIL_IF(!stmt, mysql_error(mysql));
  rc= mysql_stmt_prepare(stmt, SL(query2));
  check_stmt_rc(rc, stmt);

  rc= mysql_stmt_execute(stmt);
  check_stmt_rc(rc, stmt);
  /* This too should not hang but should return proper error */
  rc= mysql_stmt_fetch(stmt);
  FAIL_UNLESS(rc == 1, "rc != 1");

  /* This too should not hang but should not bark */
  rc= mysql_stmt_store_result(stmt);
  check_stmt_rc(rc, stmt);
  /* This should return proper error */
  rc= mysql_stmt_fetch(stmt);
  FAIL_UNLESS(rc == 1, "rc != 1");

  mysql_stmt_close(stmt);

  rc= mysql_query(mysql, "DROP TABLE test_bug2248");
  check_mysql_rc(rc, mysql)
  return OK;
}

/*
  BUG#23383: mysql_affected_rows() returns different values than
  mysql_stmt_affected_rows()

  Test that both mysql_affected_rows() and mysql_stmt_affected_rows()
  return -1 on error, 0 when no rows were affected, and (positive) row
  count when some rows were affected.
*/
static int test_bug23383(MYSQL *mysql)
{
  const char *insert_query= "INSERT INTO t1 VALUES (1), (2)";
  const char *update_query= "UPDATE t1 SET i= 4 WHERE i = 3";
  MYSQL_STMT *stmt;
  unsigned long long row_count;
  int rc;

  rc= mysql_query(mysql, "DROP TABLE IF EXISTS t1");
  check_mysql_rc(rc, mysql);

  rc= mysql_query(mysql, "CREATE TABLE t1 (i INT UNIQUE)");
  check_mysql_rc(rc, mysql);

  rc= mysql_query(mysql, insert_query);
  check_mysql_rc(rc, mysql);
  row_count= mysql_affected_rows(mysql);
  FAIL_UNLESS(row_count == 2, "row_count != 2");

  rc= mysql_query(mysql, insert_query);
  FAIL_IF(!rc, "Error expected");
  row_count= mysql_affected_rows(mysql);
  FAIL_UNLESS(row_count == (unsigned long long)-1, "rowcount != -1");

  rc= mysql_query(mysql, update_query);
  check_mysql_rc(rc, mysql);
  row_count= mysql_affected_rows(mysql);
  FAIL_UNLESS(row_count == 0, "");

  rc= mysql_query(mysql, "DELETE FROM t1");
  check_mysql_rc(rc, mysql);

  stmt= mysql_stmt_init(mysql);
  FAIL_IF(!stmt, mysql_error(mysql));

  rc= mysql_stmt_prepare(stmt, SL(insert_query));
  check_stmt_rc(rc, stmt);
  rc= mysql_stmt_execute(stmt);
  check_stmt_rc(rc, stmt);
  row_count= mysql_stmt_affected_rows(stmt);
  FAIL_UNLESS(row_count == 2, "row_count != 2");

  rc= mysql_stmt_execute(stmt);
  FAIL_UNLESS(rc != 0, "");
  row_count= mysql_stmt_affected_rows(stmt);
  FAIL_UNLESS(row_count == (unsigned long long)-1, "rowcount != -1");

  rc= mysql_stmt_prepare(stmt, SL(update_query));
  check_stmt_rc(rc, stmt);
  rc= mysql_stmt_execute(stmt);
  check_stmt_rc(rc, stmt);
  row_count= mysql_stmt_affected_rows(stmt);
  FAIL_UNLESS(row_count == 0, "rowcount != 0");

  rc= mysql_stmt_close(stmt);
  check_stmt_rc(rc, stmt);
  rc= mysql_query(mysql, "DROP TABLE t1");
  check_mysql_rc(rc, mysql);

  return OK;
}

/*
  Bug#27592 (stack overrun when storing datetime value using prepared statements)
*/

static int test_bug27592(MYSQL *mysql)
{
  const int NUM_ITERATIONS= 40;
  int i;
  int rc;
  MYSQL_STMT *stmt= NULL;
  MYSQL_BIND bind[1];
  MYSQL_TIME time_val;

  mysql_query(mysql, "DROP TABLE IF EXISTS t1");
  mysql_query(mysql, "CREATE TABLE t1(c2 DATETIME)");

  stmt= mysql_stmt_init(mysql);
  FAIL_IF(!stmt, mysql_error(mysql));
  rc= mysql_stmt_prepare(stmt, SL("INSERT INTO t1 VALUES (?)"));
  check_stmt_rc(rc, stmt);

  memset(bind, '\0', sizeof(bind));

  bind[0].buffer_type= MYSQL_TYPE_DATETIME;
  bind[0].buffer= (char *) &time_val;
  bind[0].length= NULL;

  for (i= 0; i < NUM_ITERATIONS; i++)
  {
    time_val.year= 2007;
    time_val.month= 6;
    time_val.day= 7;
    time_val.hour= 18;
    time_val.minute= 41;
    time_val.second= 3;

    time_val.second_part=0;
    time_val.neg=0;

    rc= mysql_stmt_bind_param(stmt, bind);
    check_stmt_rc(rc, stmt);
    rc= mysql_stmt_execute(stmt);
    check_stmt_rc(rc, stmt);
  }

  mysql_stmt_close(stmt);
  mysql_query(mysql, "DROP TABLE IF EXISTS t1");

  return OK;
}

/*
  Bug#28934: server crash when receiving malformed com_execute packets
*/

static int test_bug28934(MYSQL *mysql)
{
  my_bool error= 0;
  MYSQL_BIND bind[5];
  MYSQL_STMT *stmt;
  int rc, cnt;

  rc= mysql_query(mysql, "drop table if exists t1");
  check_mysql_rc(rc, mysql);
  rc= mysql_query(mysql, "create table t1(id int)");
  check_mysql_rc(rc, mysql);

  rc= mysql_query(mysql, "insert into t1 values(1),(2),(3),(4),(5)");
  check_mysql_rc(rc, mysql);

  stmt= mysql_stmt_init(mysql);
  FAIL_IF(!stmt, mysql_error(mysql));
  rc= mysql_stmt_prepare(stmt, SL("select * from t1 where id in(?,?,?,?,?)"));
  check_stmt_rc(rc, stmt);

  memset (&bind, '\0', sizeof (bind));
  for (cnt= 0; cnt < 5; cnt++)
  {
    bind[cnt].buffer_type= MYSQL_TYPE_LONG;
    bind[cnt].buffer= (char*)&cnt;
    bind[cnt].buffer_length= 0;
  }
  rc= mysql_stmt_bind_param(stmt, bind);
  check_stmt_rc(rc, stmt);

  stmt->param_count=2;
  error= mysql_stmt_execute(stmt);
  FAIL_UNLESS(error != 0, "Error expected");
  mysql_stmt_close(stmt);

  rc= mysql_query(mysql, "drop table t1");
  check_mysql_rc(rc, mysql);
  return OK;
}

static int test_bug3035(MYSQL *mysql)
{
  MYSQL_STMT *stmt;
  int rc;
  MYSQL_BIND bind_array[12], *my_bind= bind_array, *bind_end= my_bind + 12;
  int8 int8_val;
  uint8 uint8_val;
  int16 int16_val;
  uint16 uint16_val;
  int32 int32_val;
  uint32 uint32_val;
  longlong int64_val;
  ulonglong uint64_val;
  double double_val, udouble_val, double_tmp;
  char longlong_as_string[22], ulonglong_as_string[22];

  /* mins and maxes */
  const int8 int8_min= -128;
  const int8 int8_max= 127;
  const uint8 uint8_min= 0;
  const uint8 uint8_max= 255;

  const int16 int16_min= -32768;
  const int16 int16_max= 32767;
  const uint16 uint16_min= 0;
  const uint16 uint16_max= 65535;

  const int32 int32_max= 2147483647L;
  const int32 int32_min= -int32_max - 1;
  const uint32 uint32_min= 0;
  const uint32 uint32_max= 4294967295U;

  /* it might not work okay everyplace */
  const longlong int64_max= 9223372036854775807LL;
  const longlong int64_min= -int64_max - 1;

  const ulonglong uint64_min= 0U;
  const ulonglong uint64_max= 18446744073709551615ULL;

  const char *stmt_text;


  stmt_text= "DROP TABLE IF EXISTS t1";
  rc= mysql_real_query(mysql, SL(stmt_text));
  check_mysql_rc(rc, mysql);

  stmt_text= "CREATE TABLE t1 (i8 TINYINT, ui8 TINYINT UNSIGNED, "
                              "i16 SMALLINT, ui16 SMALLINT UNSIGNED, "
                              "i32 INT, ui32 INT UNSIGNED, "
                              "i64 BIGINT, ui64 BIGINT UNSIGNED, "
                              "id INTEGER NOT NULL PRIMARY KEY AUTO_INCREMENT)";
  rc= mysql_real_query(mysql, SL(stmt_text));
  check_mysql_rc(rc, mysql);

  memset(bind_array, '\0', sizeof(bind_array));
  for (my_bind= bind_array; my_bind < bind_end; my_bind++)
    my_bind->error= &my_bind->error_value;

  bind_array[0].buffer_type= MYSQL_TYPE_TINY;
  bind_array[0].buffer= (void *) &int8_val;

  bind_array[1].buffer_type= MYSQL_TYPE_TINY;
  bind_array[1].buffer= (void *) &uint8_val;
  bind_array[1].is_unsigned= 1;

  bind_array[2].buffer_type= MYSQL_TYPE_SHORT;
  bind_array[2].buffer= (void *) &int16_val;

  bind_array[3].buffer_type= MYSQL_TYPE_SHORT;
  bind_array[3].buffer= (void *) &uint16_val;
  bind_array[3].is_unsigned= 1;

  bind_array[4].buffer_type= MYSQL_TYPE_LONG;
  bind_array[4].buffer= (void *) &int32_val;

  bind_array[5].buffer_type= MYSQL_TYPE_LONG;
  bind_array[5].buffer= (void *) &uint32_val;
  bind_array[5].is_unsigned= 1;

  bind_array[6].buffer_type= MYSQL_TYPE_LONGLONG;
  bind_array[6].buffer= (void *) &int64_val;

  bind_array[7].buffer_type= MYSQL_TYPE_LONGLONG;
  bind_array[7].buffer= (void *) &uint64_val;
  bind_array[7].is_unsigned= 1;

  stmt= mysql_stmt_init(mysql);
  check_stmt_rc(rc, stmt);

  stmt_text= "INSERT INTO t1 (i8, ui8, i16, ui16, i32, ui32, i64, ui64) "
                     "VALUES (?, ?, ?, ?, ?, ?, ?, ?)";
  rc= mysql_stmt_prepare(stmt, SL(stmt_text));
  check_stmt_rc(rc, stmt);
  mysql_stmt_bind_param(stmt, bind_array);

  int8_val= int8_min;
  uint8_val= uint8_min;
  int16_val= int16_min;
  uint16_val= uint16_min;
  int32_val= int32_min;
  uint32_val= uint32_min;
  int64_val= int64_min;
  uint64_val= uint64_min;

  rc= mysql_stmt_execute(stmt);
  check_stmt_rc(rc, stmt);
  int8_val= int8_max;
  uint8_val= uint8_max;
  int16_val= int16_max;
  uint16_val= uint16_max;
  int32_val= int32_max;
  uint32_val= uint32_max;
  int64_val= int64_max;
  uint64_val= uint64_max;

  rc= mysql_stmt_execute(stmt);
  check_stmt_rc(rc, stmt);
  stmt_text= "SELECT i8, ui8, i16, ui16, i32, ui32, i64, ui64, ui64, "
             "cast(ui64 as signed), ui64, cast(ui64 as signed)"
             "FROM t1 ORDER BY id ASC";

  rc= mysql_stmt_prepare(stmt, SL(stmt_text));
  check_stmt_rc(rc, stmt);
  rc= mysql_stmt_execute(stmt);
  check_stmt_rc(rc, stmt);
  bind_array[8].buffer_type= MYSQL_TYPE_DOUBLE;
  bind_array[8].buffer= (void *) &udouble_val;

  bind_array[9].buffer_type= MYSQL_TYPE_DOUBLE;
  bind_array[9].buffer= (void *) &double_val;

  bind_array[10].buffer_type= MYSQL_TYPE_STRING;
  bind_array[10].buffer= (void *) &ulonglong_as_string;
  bind_array[10].buffer_length= sizeof(ulonglong_as_string);

  bind_array[11].buffer_type= MYSQL_TYPE_STRING;
  bind_array[11].buffer= (void *) &longlong_as_string;
  bind_array[11].buffer_length= sizeof(longlong_as_string);

  mysql_stmt_bind_result(stmt, bind_array);

  rc= mysql_stmt_fetch(stmt);
  check_stmt_rc(rc, stmt);
  FAIL_UNLESS(int8_val == int8_min, "int8_val != int8_min");
  FAIL_UNLESS(uint8_val == uint8_min, "uint8_val != uint8_min");
  FAIL_UNLESS(int16_val == int16_min, "int16_val != int16_min");
  FAIL_UNLESS(uint16_val == uint16_min, "uint16_val != uint16_min");
  FAIL_UNLESS(int32_val == int32_min, "int32_val != int32_min");
  FAIL_UNLESS(uint32_val == uint32_min, "uint32_val != uint32_min");
  FAIL_UNLESS(int64_val == int64_min, "int64_val != int64_min");
  FAIL_UNLESS(uint64_val == uint64_min, "uint64_val != uint64_min");
  FAIL_UNLESS(double_val == (longlong) uint64_min, "double_val != uint64_min");
  double_tmp= ulonglong2double(uint64_val);
  FAIL_UNLESS(cmp_double(&udouble_val,&double_tmp), "udouble_val != double_tmp");
  FAIL_UNLESS(!strcmp(longlong_as_string, "0"), "longlong_as_string != '0'");
  FAIL_UNLESS(!strcmp(ulonglong_as_string, "0"), "ulonglong_as_string != '0'");

  rc= mysql_stmt_fetch(stmt);

  FAIL_UNLESS(rc == MYSQL_DATA_TRUNCATED || rc == 0, "rc != 0,MYSQL_DATA_TRUNCATED");

  FAIL_UNLESS(int8_val == int8_max, "int8_val != int8_max");
  FAIL_UNLESS(uint8_val == uint8_max, "uint8_val != uint8_max");
  FAIL_UNLESS(int16_val == int16_max, "int16_val != int16_max");
  FAIL_UNLESS(uint16_val == uint16_max, "uint16_val != uint16_max");
  FAIL_UNLESS(int32_val == int32_max, "int32_val != int32_max");
  FAIL_UNLESS(uint32_val == uint32_max, "uint32_val != uint32_max");
  FAIL_UNLESS(int64_val == int64_max, "int64_val != int64_max");
  FAIL_UNLESS(uint64_val == uint64_max, "uint64_val != uint64_max");
  FAIL_UNLESS(double_val == (longlong) uint64_val, "double_val != uint64_val");
  double_tmp= ulonglong2double(uint64_val);
  FAIL_UNLESS(cmp_double(&udouble_val,&double_tmp), "udouble_val != double_tmp");
  FAIL_UNLESS(!strcmp(longlong_as_string, "-1"), "longlong_as_string != '-1'");
  FAIL_UNLESS(!strcmp(ulonglong_as_string, "18446744073709551615"), "ulonglong_as_string != '18446744073709551615'");

  rc= mysql_stmt_fetch(stmt);
  FAIL_UNLESS(rc == MYSQL_NO_DATA, "");

  mysql_stmt_close(stmt);

  stmt_text= "DROP TABLE t1";
  mysql_real_query(mysql, SL(stmt_text));
  return OK;
}

/*
  Test for BUG#3420 ("select id1, value1 from t where id= ? or value= ?"
  returns all rows in the table)
*/

static int test_ps_conj_select(MYSQL *mysql)
{
  MYSQL_STMT *stmt;
  int        rc;
  MYSQL_BIND my_bind[2];
  int32      int_data;
  char       str_data[32];
  unsigned long str_length;
  char query[MAX_TEST_QUERY_LENGTH];

  rc= mysql_query(mysql, "drop table if exists t1");
  check_mysql_rc(rc, mysql);

  rc= mysql_query(mysql, "create table t1 (id1 int(11) NOT NULL default '0', "
                         "value2 varchar(100), value1 varchar(100))");
  check_mysql_rc(rc, mysql);

  rc= mysql_query(mysql, "insert into t1 values (1, 'hh', 'hh'), "
                          "(2, 'hh', 'hh'), (1, 'ii', 'ii'), (2, 'ii', 'ii')");
  check_mysql_rc(rc, mysql);

  strcpy(query, "select id1, value1 from t1 where id1= ? or "
                "CONVERT(value1 USING utf8)= ?");
  stmt= mysql_stmt_init(mysql);
  FAIL_IF(!stmt, mysql_error(mysql));
  rc= mysql_stmt_prepare(stmt, SL(query));
  check_stmt_rc(rc, stmt);

  FAIL_IF(mysql_stmt_param_count(stmt) != 2, "param_count != 2");

  /* Always bzero all members of bind parameter */
  memset(my_bind, '\0', sizeof(my_bind));
  my_bind[0].buffer_type= MYSQL_TYPE_LONG;
  my_bind[0].buffer= (void *)&int_data;

  my_bind[1].buffer_type= MYSQL_TYPE_VAR_STRING;
  my_bind[1].buffer= (void *)str_data;
  my_bind[1].buffer_length= array_elements(str_data);
  my_bind[1].length= &str_length;

  rc= mysql_stmt_bind_param(stmt, my_bind);
  check_stmt_rc(rc, stmt);
  int_data= 1;
  strcpy(str_data, "hh");
  str_length= (unsigned long)strlen(str_data);

  rc= mysql_stmt_execute(stmt);
  check_stmt_rc(rc, stmt);

  rc=0;
  while (mysql_stmt_fetch(stmt) != MYSQL_NO_DATA)
   rc++;
  FAIL_UNLESS(rc == 3, "rc != 3");

  mysql_stmt_close(stmt);
  rc= mysql_query(mysql, "drop table if exists t1");
  check_mysql_rc(rc, mysql);
  return OK;
}

/* Test for NULL as PS parameter (BUG#3367, BUG#3371) */

static int test_ps_null_param(MYSQL *mysql)
{
  MYSQL_STMT *stmt;
  int        rc;

  MYSQL_BIND in_bind;
  my_bool    in_is_null;
  long int   in_long;

  MYSQL_BIND out_bind;
  ulong      out_length;
  my_bool    out_is_null;
  char       out_str_data[20];

  const char *queries[]= {"select ?", "select ?+1",
                    "select col1 from test_ps_nulls where col1 <=> ?",
                    NULL
                    };
  const char **cur_query= queries;


  rc= mysql_query(mysql, "DROP TABLE IF EXISTS test_ps_nulls");
  check_mysql_rc(rc, mysql);

  rc= mysql_query(mysql, "CREATE TABLE test_ps_nulls(col1 int)");
  check_mysql_rc(rc, mysql);

  rc= mysql_query(mysql, "INSERT INTO test_ps_nulls values (1), (null)");
  check_mysql_rc(rc, mysql);

  /* Always bzero all members of bind parameter */
  memset(&in_bind, '\0', sizeof(in_bind));
  memset(&out_bind, '\0', sizeof(out_bind));
  in_bind.buffer_type= MYSQL_TYPE_LONG;
  in_bind.is_null= &in_is_null;
  in_bind.length= 0;
  in_bind.buffer= (void *)&in_long;
  in_is_null= 1;
  in_long= 1;

  out_bind.buffer_type= MYSQL_TYPE_STRING;
  out_bind.is_null= &out_is_null;
  out_bind.length= &out_length;
  out_bind.buffer= out_str_data;
  out_bind.buffer_length= array_elements(out_str_data);

  /* Execute several queries, all returning NULL in result. */
  for(cur_query= queries; *cur_query; cur_query++)
  {
    char query[MAX_TEST_QUERY_LENGTH];
    strcpy(query, *cur_query);
    stmt= mysql_stmt_init(mysql);
    FAIL_IF(!stmt, mysql_error(mysql));
    rc= mysql_stmt_prepare(stmt, SL(query));
    diag("statement: %s", query);
    check_stmt_rc(rc, stmt);
    FAIL_IF(mysql_stmt_param_count(stmt) != 1, "param_count != 1");

    rc= mysql_stmt_bind_param(stmt, &in_bind);
    check_stmt_rc(rc, stmt);
    rc= mysql_stmt_bind_result(stmt, &out_bind);
    check_stmt_rc(rc, stmt);
    rc= mysql_stmt_execute(stmt);
    check_stmt_rc(rc, stmt);
    rc= mysql_stmt_fetch(stmt);
    FAIL_UNLESS(rc != MYSQL_NO_DATA, "rc != MYSQL_NO_DATA");
    FAIL_UNLESS(out_is_null, "!out_is_null");
    rc= mysql_stmt_fetch(stmt);
    FAIL_UNLESS(rc == MYSQL_NO_DATA, "rc != MYSQL_NO_DATA");
    mysql_stmt_close(stmt);
  }
  rc= mysql_query(mysql, "DROP TABLE IF EXISTS test_ps_nulls");
  check_mysql_rc(rc, mysql);
  return OK;
}

/*
  utility for the next test; expects 3 rows in the result from a SELECT,
  compares each row/field with an expected value.
 */
#define test_ps_query_cache_result(i1,s1,l1,i2,s2,l2,i3,s3,l3)    \
  r_metadata= mysql_stmt_result_metadata(stmt);                   \
  FAIL_UNLESS(r_metadata != NULL, "");                            \
  rc= mysql_stmt_fetch(stmt);                                     \
  check_stmt_rc(rc,stmt);                                         \
  FAIL_UNLESS((r_int_data == i1) && (r_str_length == l1) &&       \
             (strcmp(r_str_data, s1) == 0), "test_ps_query_cache_result failure"); \
  rc= mysql_stmt_fetch(stmt);                                     \
  check_stmt_rc(rc,stmt);                                         \
  FAIL_UNLESS((r_int_data == i2) && (r_str_length == l2) &&       \
             (strcmp(r_str_data, s2) == 0), "test_ps_query_cache_result failure"); \
  rc= mysql_stmt_fetch(stmt);                                     \
  check_stmt_rc(rc,stmt);                                         \
  FAIL_UNLESS((r_int_data == i3) && (r_str_length == l3) &&       \
             (strcmp(r_str_data, s3) == 0), "test_ps_query_cache_result failure"); \
  rc= mysql_stmt_fetch(stmt);                                     \
  FAIL_UNLESS(rc == MYSQL_NO_DATA, "rc != MYSQL_NO_DATA");        \
  mysql_free_result(r_metadata);

/* reads Qcache_hits from server and returns its value */
static int query_cache_hits(MYSQL *mysql)
{
  MYSQL_RES *res;
  MYSQL_ROW row;
  int rc;
  uint result;

  rc= mysql_query(mysql, "show status like 'qcache_hits'");
  check_mysql_rc(rc, mysql);
  res= mysql_use_result(mysql);

  row= mysql_fetch_row(res);

  result= atoi(row[1]);
  mysql_free_result(res);
  return result;
}


/*
  Test that prepared statements make use of the query cache just as normal
  statements (BUG#735).
*/
static int test_ps_query_cache(MYSQL *mysql)
{
  MYSQL      *lmysql= mysql;
  MYSQL_STMT *stmt;
  int        rc;
  MYSQL_BIND p_bind[2],r_bind[2]; /* p: param bind; r: result bind */
  int32      p_int_data, r_int_data;
  char       p_str_data[32], r_str_data[32];
  unsigned long p_str_length, r_str_length;
  MYSQL_RES  *r_metadata;
  char       query[MAX_TEST_QUERY_LENGTH];
  uint       hits1, hits2;
  enum enum_test_ps_query_cache
  {
    /*
      We iterate the same prepare/executes block, but have iterations where
      we vary the query cache conditions.
    */
    /* the query cache is enabled for the duration of prep&execs: */
    TEST_QCACHE_ON= 0,
    /*
      same but using a new connection (to see if qcache serves results from
      the previous connection as it should):
    */
    TEST_QCACHE_ON_WITH_OTHER_CONN,
    /*
      First border case: disables the query cache before prepare and
      re-enables it before execution (to test if we have no bug then):
    */
    TEST_QCACHE_OFF_ON,
    /*
      Second border case: enables the query cache before prepare and
      disables it before execution:
    */
    TEST_QCACHE_ON_OFF
  };
  enum enum_test_ps_query_cache iteration;

  diag("test needs to be fixed");
  return SKIP;
  /* prepare the table */

  rc= mysql_query(mysql, "drop table if exists t1");
  check_mysql_rc(rc, mysql);

  rc= mysql_query(mysql, "create table t1 (id1 int(11) NOT NULL default '0', "
                         "value2 varchar(100), value1 varchar(100))");
  check_mysql_rc(rc, mysql);

  rc= mysql_query(mysql, "insert into t1 values (1, 'hh', 'hh'), "
                          "(2, 'hh', 'hh'), (1, 'ii', 'ii'), (2, 'ii', 'ii')");
  check_mysql_rc(rc, mysql);

  for (iteration= TEST_QCACHE_ON; iteration <= TEST_QCACHE_ON_OFF; iteration++)
  {
    switch (iteration) {
    case TEST_QCACHE_ON:
    case TEST_QCACHE_ON_OFF:
      rc= mysql_query(lmysql, "set global query_cache_size=1000000");
      check_mysql_rc(rc, mysql);
      break;
    case TEST_QCACHE_OFF_ON:
      rc= mysql_query(lmysql, "set global query_cache_size=0");
      check_mysql_rc(rc, mysql);
      break;
    case TEST_QCACHE_ON_WITH_OTHER_CONN:
      lmysql= test_connect(NULL);
      FAIL_IF(!lmysql, "Opening new connection failed");
      break;
    }

    strcpy(query, "select id1, value1 from t1 where id1= ? or "
           "CONVERT(value1 USING utf8)= ?");
    stmt= mysql_stmt_init(lmysql);
    FAIL_IF(!stmt, mysql_error(lmysql));
    rc= mysql_stmt_prepare(stmt, SL(query));
    check_stmt_rc(rc, stmt);

    FAIL_IF(mysql_stmt_param_count(stmt) != 2, "param_count != 2");

    switch (iteration) {
    case TEST_QCACHE_OFF_ON:
      rc= mysql_query(lmysql, "set global query_cache_size=1000000");
      check_mysql_rc(rc, mysql);
      break;
    case TEST_QCACHE_ON_OFF:
      rc= mysql_query(lmysql, "set global query_cache_size=0");
      check_mysql_rc(rc, mysql);
    default:
      break;
    }

    memset(p_bind, '\0', sizeof(p_bind));
    p_bind[0].buffer_type= MYSQL_TYPE_LONG;
    p_bind[0].buffer= (void *)&p_int_data;
    p_bind[1].buffer_type= MYSQL_TYPE_VAR_STRING;
    p_bind[1].buffer= (void *)p_str_data;
    p_bind[1].buffer_length= array_elements(p_str_data);
    p_bind[1].length= &p_str_length;

    rc= mysql_stmt_bind_param(stmt, p_bind);
    check_stmt_rc(rc, stmt);
    p_int_data= 1;
    strcpy(p_str_data, "hh");
    p_str_length= (unsigned long)strlen(p_str_data);

    memset(r_bind, '\0', sizeof(r_bind));
    r_bind[0].buffer_type= MYSQL_TYPE_LONG;
    r_bind[0].buffer= (void *)&r_int_data;
    r_bind[1].buffer_type= MYSQL_TYPE_VAR_STRING;
    r_bind[1].buffer= (void *)r_str_data;
    r_bind[1].buffer_length= array_elements(r_str_data);
    r_bind[1].length= &r_str_length;

    rc= mysql_stmt_bind_result(stmt, r_bind);
    check_stmt_rc(rc, stmt);
    rc= mysql_stmt_execute(stmt);
    check_stmt_rc(rc, stmt);
    test_ps_query_cache_result(1, "hh", 2, 2, "hh", 2, 1, "ii", 2);
  r_metadata= mysql_stmt_result_metadata(stmt);
  FAIL_UNLESS(r_metadata != NULL, "");
  rc= mysql_stmt_fetch(stmt);
  check_stmt_rc(rc,stmt);
  FAIL_UNLESS((r_int_data == 1) && (r_str_length == 2) &&
             (strcmp(r_str_data, "hh") == 0), "test_ps_query_cache_result failure"); \
  rc= mysql_stmt_fetch(stmt);
  check_stmt_rc(rc,stmt);
  FAIL_UNLESS((r_int_data == 2) && (r_str_length == 2) &&
             (strcmp(r_str_data, "hh") == 0), "test_ps_query_cache_result failure"); \
  rc= mysql_stmt_fetch(stmt);
  check_stmt_rc(rc,stmt);
  FAIL_UNLESS((r_int_data == 1) && (r_str_length == 2) &&
             (strcmp(r_str_data, "ii") == 0), "test_ps_query_cache_result failure"); \
  rc= mysql_stmt_fetch(stmt);
  FAIL_UNLESS(rc == MYSQL_NO_DATA, "rc != MYSQL_NO_DATA");
  mysql_free_result(r_metadata);


    /* now retry with the same parameter values and see qcache hits */
    hits1= query_cache_hits(lmysql);
    rc= mysql_stmt_execute(stmt);
    check_stmt_rc(rc, stmt);    test_ps_query_cache_result(1, "hh", 2, 2, "hh", 2, 1, "ii", 2);
    hits2= query_cache_hits(lmysql);
    switch(iteration) {
    case TEST_QCACHE_ON_WITH_OTHER_CONN:
    case TEST_QCACHE_ON:                 /* should have hit */
      FAIL_UNLESS(hits2-hits1 == 1, "hits2 != hits1 + 1");
      break;
    case TEST_QCACHE_OFF_ON:
    case TEST_QCACHE_ON_OFF:             /* should not have hit */
      FAIL_UNLESS(hits2-hits1 == 0, "hits2 != hits1");
      break;
    }

    /* now modify parameter values and see qcache hits */
    strcpy(p_str_data, "ii");
    p_str_length= (unsigned long)strlen(p_str_data);
    rc= mysql_stmt_execute(stmt);
    check_stmt_rc(rc, stmt);
    test_ps_query_cache_result(1, "hh", 2, 1, "ii", 2, 2, "ii", 2);
    hits1= query_cache_hits(lmysql);

    switch(iteration) {
    case TEST_QCACHE_ON:
    case TEST_QCACHE_OFF_ON:
    case TEST_QCACHE_ON_OFF:             /* should not have hit */
      FAIL_UNLESS(hits2-hits1 == 0, "hits2 != hits1");
      break;
    case TEST_QCACHE_ON_WITH_OTHER_CONN: /* should have hit */
      FAIL_UNLESS(hits1-hits2 == 1, "hits2 != hits1+1");
      break;
    }

    rc= mysql_stmt_execute(stmt);
    check_stmt_rc(rc, stmt);
    test_ps_query_cache_result(1, "hh", 2, 1, "ii", 2, 2, "ii", 2);
    hits2= query_cache_hits(lmysql);

    mysql_stmt_close(stmt);

    switch(iteration) {
    case TEST_QCACHE_ON:                 /* should have hit */
      FAIL_UNLESS(hits2-hits1 == 1, "hits2 != hits1+1");
      break;
    case TEST_QCACHE_OFF_ON:
    case TEST_QCACHE_ON_OFF:             /* should not have hit */
      FAIL_UNLESS(hits2-hits1 == 0, "hits2 != hits1");
      break;
    case TEST_QCACHE_ON_WITH_OTHER_CONN: /* should have hit */
      FAIL_UNLESS(hits2-hits1 == 1, "hits2 != hits1+1");
      break;
    }

  } /* for(iteration=...) */

  if (lmysql != mysql)
    mysql_close(lmysql);

  rc= mysql_query(mysql, "set global query_cache_size=0");
  check_mysql_rc(rc, mysql);
  return OK;
}

static int test_bug3117(MYSQL *mysql)
{
  MYSQL_STMT *stmt;
  MYSQL_BIND buffer;
  longlong lii;
  ulong length;
  my_bool is_null;
  int rc;

  rc= mysql_query(mysql, "DROP TABLE IF EXISTS t1");
  check_mysql_rc(rc, mysql);

  rc= mysql_query(mysql, "CREATE TABLE t1 (id int auto_increment primary key)");
  check_mysql_rc(rc, mysql);

  stmt= mysql_stmt_init(mysql);
  FAIL_IF(!stmt, mysql_error(mysql));
  rc= mysql_stmt_prepare(stmt, SL("SELECT LAST_INSERT_ID()"));
  check_stmt_rc(rc, stmt);

  rc= mysql_query(mysql, "INSERT INTO t1 VALUES (NULL)");
  check_mysql_rc(rc, mysql);

  rc= mysql_stmt_execute(stmt);
  check_stmt_rc(rc, stmt);
  memset(&buffer, '\0', sizeof(buffer));
  buffer.buffer_type= MYSQL_TYPE_LONGLONG;
  buffer.buffer_length= sizeof(lii);
  buffer.buffer= (void *)&lii;
  buffer.length= &length;
  buffer.is_null= &is_null;

  rc= mysql_stmt_bind_result(stmt, &buffer);
  check_stmt_rc(rc, stmt);
  rc= mysql_stmt_store_result(stmt);
  check_stmt_rc(rc, stmt);
  rc= mysql_stmt_fetch(stmt);
  check_stmt_rc(rc, stmt);
  FAIL_UNLESS(is_null == 0 && lii == 1, "is_null != 0 || lii != 1");

  rc= mysql_query(mysql, "INSERT INTO t1 VALUES (NULL)");
  check_mysql_rc(rc, mysql);

  rc= mysql_stmt_execute(stmt);
  check_stmt_rc(rc, stmt);
  rc= mysql_stmt_fetch(stmt);
  check_stmt_rc(rc, stmt);
  FAIL_UNLESS(is_null == 0 && lii == 2, "is_null != 0 || lii != 2");

  mysql_stmt_close(stmt);

  rc= mysql_query(mysql, "DROP TABLE t1");
  check_mysql_rc(rc, mysql);
  return OK;
}

/**
  Bug#36004 mysql_stmt_prepare resets the list of warnings
*/

static int test_bug36004(MYSQL *mysql)
{
  int rc, warning_count= 0;
  MYSQL_STMT *stmt;


  if (mysql_get_server_version(mysql) < 60000) {
    diag("Test requires MySQL Server version 6.0 or above");
    return SKIP;
  }

  rc= mysql_query(mysql, "drop table if exists inexistant");
  check_mysql_rc(rc, mysql);

  FAIL_UNLESS(mysql_warning_count(mysql) == 1, "");
  query_int_variable(mysql, "@@warning_count", &warning_count);
  FAIL_UNLESS(warning_count, "Warning expected");

  stmt= mysql_stmt_init(mysql);
  FAIL_IF(!stmt, mysql_error(mysql));
  rc= mysql_stmt_prepare(stmt, SL("select 1"));
  check_stmt_rc(rc, stmt);

  FAIL_UNLESS(mysql_warning_count(mysql) == 0, "No warning expected");
  query_int_variable(mysql, "@@warning_count", &warning_count);
  FAIL_UNLESS(warning_count, "warning expected");

  rc= mysql_stmt_execute(stmt);
  check_stmt_rc(rc, stmt);
  FAIL_UNLESS(mysql_warning_count(mysql) == 0, "No warning expected");
  mysql_stmt_close(stmt);

  query_int_variable(mysql, "@@warning_count", &warning_count);
  FAIL_UNLESS(warning_count, "Warning expected");

  stmt= mysql_stmt_init(mysql);
  FAIL_IF(!stmt, mysql_error(mysql));
  rc= mysql_stmt_prepare(stmt, SL("drop table if exists inexistant"));
  check_stmt_rc(rc, stmt);

  query_int_variable(mysql, "@@warning_count", &warning_count);
  FAIL_UNLESS(warning_count == 0, "No warning expected");
  mysql_stmt_close(stmt);

  return OK;
}

static int test_bug3796(MYSQL *mysql)
{
  MYSQL_STMT *stmt;
  MYSQL_BIND my_bind[1];
  const char *concat_arg0= "concat_with_";
  enum { OUT_BUFF_SIZE= 30 };
  char out_buff[OUT_BUFF_SIZE];
  char canonical_buff[OUT_BUFF_SIZE];
  ulong out_length;
  const char *stmt_text;
  int rc;


  /* Create and fill test table */
  stmt_text= "DROP TABLE IF EXISTS t1";
  rc= mysql_real_query(mysql, SL(stmt_text));
  check_mysql_rc(rc, mysql);

  stmt_text= "CREATE TABLE t1 (a INT, b VARCHAR(30))";
  rc= mysql_real_query(mysql, SL(stmt_text));
  check_mysql_rc(rc, mysql);

  stmt_text= "INSERT INTO t1 VALUES(1, 'ONE'), (2, 'TWO')";
  rc= mysql_real_query(mysql, SL(stmt_text));
  check_mysql_rc(rc, mysql);

  /* Create statement handle and prepare it with select */
  stmt= mysql_stmt_init(mysql);
  stmt_text= "SELECT concat(?, b) FROM t1";

  rc= mysql_stmt_prepare(stmt, SL(stmt_text));
  check_stmt_rc(rc, stmt);
  /* Bind input buffers */
  memset(my_bind, '\0', sizeof(my_bind));
  my_bind[0].buffer_type= MYSQL_TYPE_STRING;
  my_bind[0].buffer= (void *) concat_arg0;
  my_bind[0].buffer_length= (unsigned long)strlen(concat_arg0);

  mysql_stmt_bind_param(stmt, my_bind);

  /* Execute the select statement */
  rc= mysql_stmt_execute(stmt);
  check_stmt_rc(rc, stmt);
  my_bind[0].buffer= (void *) out_buff;
  my_bind[0].buffer_length= OUT_BUFF_SIZE;
  my_bind[0].length= &out_length;

  mysql_stmt_bind_result(stmt, my_bind);

  rc= mysql_stmt_fetch(stmt);
  check_stmt_rc(rc, stmt);
  strcpy(canonical_buff, concat_arg0);
  strcat(canonical_buff, "ONE");
  FAIL_UNLESS(strlen(canonical_buff) == out_length &&
         strncmp(out_buff, canonical_buff, out_length) == 0, "");

  rc= mysql_stmt_fetch(stmt);
  check_stmt_rc(rc, stmt);
  strcpy(canonical_buff + strlen(concat_arg0), "TWO");
  FAIL_UNLESS(strlen(canonical_buff) == out_length &&
         strncmp(out_buff, canonical_buff, out_length) == 0, "");

  rc= mysql_stmt_fetch(stmt);
  FAIL_UNLESS(rc == MYSQL_NO_DATA, "rc != MYSQL_NO_DATA");

  mysql_stmt_close(stmt);

  stmt_text= "DROP TABLE IF EXISTS t1";
  rc= mysql_real_query(mysql, SL(stmt_text));
  check_mysql_rc(rc, mysql);
  return OK;
}

static int test_bug4026(MYSQL *mysql)
{
  MYSQL_STMT *stmt;
  MYSQL_BIND my_bind[2];
  MYSQL_TIME time_in, time_out;
  MYSQL_TIME datetime_in, datetime_out;
  const char *stmt_text;
  int rc;


  /* Check that microseconds are inserted and selected successfully */

  /* Create a statement handle and prepare it with select */
  stmt= mysql_stmt_init(mysql);
  stmt_text= "SELECT ?, ?";

  rc= mysql_stmt_prepare(stmt, SL(stmt_text));
  check_stmt_rc(rc, stmt);
  /* Bind input buffers */
  memset(my_bind, '\0', sizeof(MYSQL_BIND) * 2);
  memset(&time_in, '\0', sizeof(MYSQL_TIME));
  memset(&time_out, '\0', sizeof(MYSQL_TIME));
  memset(&datetime_in, '\0', sizeof(MYSQL_TIME));
  memset(&datetime_out, '\0', sizeof(MYSQL_TIME));
  my_bind[0].buffer_type= MYSQL_TYPE_TIME;
  my_bind[0].buffer= (void *) &time_in;
  my_bind[1].buffer_type= MYSQL_TYPE_DATETIME;
  my_bind[1].buffer= (void *) &datetime_in;

  time_in.hour= 23;
  time_in.minute= 59;
  time_in.second= 59;
  time_in.second_part= 123456;
  /*
    This is not necessary, just to make DIE_UNLESS below work: this field
    is filled in when time is received from server
  */
  time_in.time_type= MYSQL_TIMESTAMP_TIME;

  datetime_in= time_in;
  datetime_in.year= 2003;
  datetime_in.month= 12;
  datetime_in.day= 31;
  datetime_in.time_type= MYSQL_TIMESTAMP_DATETIME;

  mysql_stmt_bind_param(stmt, my_bind);

  /* Execute the select statement */
  rc= mysql_stmt_execute(stmt);
  check_stmt_rc(rc, stmt);
  my_bind[0].buffer= (void *) &time_out;
  my_bind[1].buffer= (void *) &datetime_out;

  mysql_stmt_bind_result(stmt, my_bind);

  rc= mysql_stmt_fetch(stmt);
  FAIL_UNLESS(rc == 0, "rc != 0");
  FAIL_UNLESS(memcmp(&time_in, &time_out, sizeof(time_in)) == 0, "time_in != time_out");
  FAIL_UNLESS(memcmp(&datetime_in, &datetime_out, sizeof(datetime_in)) == 0, "datetime_in != datetime_out");
  mysql_stmt_close(stmt);

  return OK;
}

static int test_bug4030(MYSQL *mysql)
{
  MYSQL_STMT *stmt;
  MYSQL_BIND my_bind[3];
  MYSQL_TIME time_canonical, time_out;
  MYSQL_TIME date_canonical, date_out;
  MYSQL_TIME datetime_canonical, datetime_out;
  const char *stmt_text;
  int rc;


  /* Check that microseconds are inserted and selected successfully */

  /* Execute a query with time values in prepared mode */
  stmt= mysql_stmt_init(mysql);
  stmt_text= "SELECT '23:59:59.123456', '2003-12-31', "
             "'2003-12-31 23:59:59.123456'";
  rc= mysql_stmt_prepare(stmt, SL(stmt_text));
  check_stmt_rc(rc, stmt);
  rc= mysql_stmt_execute(stmt);
  check_stmt_rc(rc, stmt);
  /* Bind output buffers */
  memset(my_bind, '\0', sizeof(my_bind));
  memset(&time_canonical, '\0', sizeof(time_canonical));
  memset(&time_out, '\0', sizeof(time_out));
  memset(&date_canonical, '\0', sizeof(date_canonical));
  memset(&date_out, '\0', sizeof(date_out));
  memset(&datetime_canonical, '\0', sizeof(datetime_canonical));
  memset(&datetime_out, '\0', sizeof(datetime_out));
  my_bind[0].buffer_type= MYSQL_TYPE_TIME;
  my_bind[0].buffer= (void *) &time_out;
  my_bind[1].buffer_type= MYSQL_TYPE_DATE;
  my_bind[1].buffer= (void *) &date_out;
  my_bind[2].buffer_type= MYSQL_TYPE_DATETIME;
  my_bind[2].buffer= (void *) &datetime_out;

  time_canonical.hour= 23;
  time_canonical.minute= 59;
  time_canonical.second= 59;
  time_canonical.second_part= 123456;
  time_canonical.time_type= MYSQL_TIMESTAMP_TIME;

  date_canonical.year= 2003;
  date_canonical.month= 12;
  date_canonical.day= 31;
  date_canonical.time_type= MYSQL_TIMESTAMP_DATE;

  datetime_canonical= time_canonical;
  datetime_canonical.year= 2003;
  datetime_canonical.month= 12;
  datetime_canonical.day= 31;
  datetime_canonical.time_type= MYSQL_TIMESTAMP_DATETIME;

  mysql_stmt_bind_result(stmt, my_bind);

  rc= mysql_stmt_fetch(stmt);
  FAIL_UNLESS(rc == 0, "rc != 0");
  FAIL_UNLESS(memcmp(&time_canonical, &time_out, sizeof(time_out)) == 0, "time_canonical != time_out");
  FAIL_UNLESS(memcmp(&date_canonical, &date_out, sizeof(date_out)) == 0, "date_canoncical != date_out");
  FAIL_UNLESS(memcmp(&datetime_canonical, &datetime_out, sizeof(datetime_out)) == 0, "datetime_canonical != datetime_out");
  mysql_stmt_close(stmt);
  return OK;
}

static int test_bug4079(MYSQL *mysql)
{
  MYSQL_STMT *stmt;
  MYSQL_BIND my_bind[1];
  const char *stmt_text;
  uint32 res;
  int rc;

  /* Create and fill table */
  mysql_query(mysql, "DROP TABLE IF EXISTS t1");
  mysql_query(mysql, "CREATE TABLE t1 (a int)");
  mysql_query(mysql, "INSERT INTO t1 VALUES (1), (2)");

  /* Prepare erroneous statement */
  stmt= mysql_stmt_init(mysql);
  stmt_text= "SELECT 1 < (SELECT a FROM t1)";

  rc= mysql_stmt_prepare(stmt, SL(stmt_text));
  check_stmt_rc(rc, stmt);
  /* Execute the select statement */
  rc= mysql_stmt_execute(stmt);
  check_stmt_rc(rc, stmt);
  /* Bind input buffers */
  memset(my_bind, '\0', sizeof(my_bind));
  my_bind[0].buffer_type= MYSQL_TYPE_LONG;
  my_bind[0].buffer= (void *) &res;

  mysql_stmt_bind_result(stmt, my_bind);

  rc= mysql_stmt_fetch(stmt);
  FAIL_UNLESS(rc == 1, "rc != 1");
  /* buggy version of libmysql hanged up here */
  mysql_stmt_close(stmt);
  return OK;
}

static int test_bug4172(MYSQL *mysql)
{
  MYSQL_STMT *stmt;
  MYSQL_BIND my_bind[3];
  const char *stmt_text;
  MYSQL_RES *res;
  MYSQL_ROW row;
  int rc;
  char f[100], d[100], e[100];
  ulong f_len, d_len, e_len;

  mysql_query(mysql, "DROP TABLE IF EXISTS t1");
  mysql_query(mysql, "CREATE TABLE t1 (f float, d double, e decimal(10,4))");
  mysql_query(mysql, "INSERT INTO t1 VALUES (12345.1234, 123456.123456, "
                                            "123456.1234)");

  stmt= mysql_stmt_init(mysql);
  stmt_text= "SELECT f, d, e FROM t1";

  rc= mysql_stmt_prepare(stmt, SL(stmt_text));
  check_stmt_rc(rc, stmt);  rc= mysql_stmt_execute(stmt);
  check_stmt_rc(rc, stmt);
  memset(my_bind, '\0', sizeof(my_bind));  my_bind[0].buffer_type= MYSQL_TYPE_STRING;
  my_bind[0].buffer= f;
  my_bind[0].buffer_length= sizeof(f);
  my_bind[0].length= &f_len;
  my_bind[1].buffer_type= MYSQL_TYPE_STRING;
  my_bind[1].buffer= d;
  my_bind[1].buffer_length= sizeof(d);
  my_bind[1].length= &d_len;
  my_bind[2].buffer_type= MYSQL_TYPE_STRING;
  my_bind[2].buffer= e;
  my_bind[2].buffer_length= sizeof(e);
  my_bind[2].length= &e_len;

  mysql_stmt_bind_result(stmt, my_bind);

  mysql_stmt_store_result(stmt);
  rc= mysql_stmt_fetch(stmt);
  check_stmt_rc(rc, stmt);
  rc= mysql_real_query(mysql, SL(stmt_text));
  check_mysql_rc(rc, mysql);
  res= mysql_store_result(mysql);
  row= mysql_fetch_row(res);

  diag("expected %s %s %s", row[0], row[1], row[2]);
  diag("fetched %s %s %s", f, d, e);
  FAIL_UNLESS(!strcmp(f, row[0]) && !strcmp(d, row[1]) && !strcmp(e, row[2]), "");

  mysql_free_result(res);
  mysql_stmt_close(stmt);
  return OK;
}

static int test_bug4231(MYSQL *mysql)
{
  MYSQL_STMT *stmt;
  MYSQL_BIND my_bind[2];
  MYSQL_TIME tm[2];
  const char *stmt_text;
  int rc;


  stmt_text= "DROP TABLE IF EXISTS t1";
  rc= mysql_real_query(mysql, SL(stmt_text));
  check_mysql_rc(rc, mysql);

  stmt_text= "CREATE TABLE t1 (a int)";
  rc= mysql_real_query(mysql, SL(stmt_text));
  check_mysql_rc(rc, mysql);

  stmt_text= "INSERT INTO t1 VALUES (1)";
  rc= mysql_real_query(mysql, SL(stmt_text));
  check_mysql_rc(rc, mysql);

  stmt= mysql_stmt_init(mysql);
  stmt_text= "SELECT a FROM t1 WHERE ? = ?";
  rc= mysql_stmt_prepare(stmt, SL(stmt_text));
  check_stmt_rc(rc, stmt);
  /* Bind input buffers */
  memset(my_bind, '\0', sizeof(my_bind));  memset(tm, '\0', sizeof(tm));
  my_bind[0].buffer_type= MYSQL_TYPE_DATE;
  my_bind[0].buffer= &tm[0];
  my_bind[1].buffer_type= MYSQL_TYPE_DATE;
  my_bind[1].buffer= &tm[1];

  mysql_stmt_bind_param(stmt, my_bind);
  check_stmt_rc(rc, stmt);
  /*
    First set server-side params to some non-zero non-equal values:
    then we will check that they are not used when client sends
    new (zero) times.
  */
  tm[0].time_type = MYSQL_TIMESTAMP_DATE;
  tm[0].year = 2000;
  tm[0].month = 1;
  tm[0].day = 1;
  tm[1]= tm[0];
  --tm[1].year;                                 /* tm[0] != tm[1] */

  rc= mysql_stmt_execute(stmt);
  check_stmt_rc(rc, stmt);
  rc= mysql_stmt_fetch(stmt);

  /* binds are unequal, no rows should be returned */
  FAIL_UNLESS(rc == MYSQL_NO_DATA, "rc != MYSQL_NO_DATA");

  /* Set one of the dates to zero */
  tm[0].year= tm[0].month= tm[0].day= 0;
  tm[1]= tm[0];
  mysql_stmt_execute(stmt);
  rc= mysql_stmt_fetch(stmt);
  FAIL_UNLESS(rc == 0, "rc != 0");

  mysql_stmt_close(stmt);
  stmt_text= "DROP TABLE t1";
  rc= mysql_real_query(mysql, SL(stmt_text));
  check_mysql_rc(rc, mysql);
  return OK;
}

static int test_bug4236(MYSQL *mysql)
{
  MYSQL_STMT *stmt, *stmt1;
  const char *stmt_text;
  int rc;
  MYSQL_STMT backup;
  MYSQL      *mysql1;


  stmt= mysql_stmt_init(mysql);

  /* mysql_stmt_execute() of statement with statement id= 0 crashed server */
  stmt_text= "SELECT 1";
  /* We need to prepare statement to pass by possible check in libmysql */
  rc= mysql_stmt_prepare(stmt, SL(stmt_text));
  check_stmt_rc(rc, stmt);  /* Hack to check that server works OK if statement wasn't found */
  backup.stmt_id= stmt->stmt_id;
  stmt->stmt_id= 0;
  rc= mysql_stmt_execute(stmt);
  FAIL_IF(!rc, "Error expected");

  /* lets try to hack with a new connection */
  mysql1= test_connect(NULL);
  stmt1= mysql_stmt_init(mysql1);
  stmt_text= "SELECT 2";
  rc= mysql_stmt_prepare(stmt1, SL(stmt_text));
  check_stmt_rc(rc, stmt);

  stmt->stmt_id= stmt1->stmt_id;
  rc= mysql_stmt_execute(stmt);
  FAIL_IF(!rc, "Error expected");

  mysql_stmt_close(stmt1);
  mysql_close(mysql1);

  /* Restore original statement id to be able to reprepare it */
  stmt->stmt_id= backup.stmt_id;

  mysql_stmt_close(stmt);
  return OK;
}

static int test_bug5126(MYSQL *mysql)
{
  MYSQL_STMT *stmt;
  MYSQL_BIND my_bind[2];
  int32 c1, c2;
  const char *stmt_text;
  int rc;


  stmt_text= "DROP TABLE IF EXISTS t1";
  rc= mysql_real_query(mysql, SL(stmt_text));
  check_mysql_rc(rc, mysql);

  stmt_text= "CREATE TABLE t1 (a mediumint, b int)";
  rc= mysql_real_query(mysql, SL(stmt_text));
  check_mysql_rc(rc, mysql);

  stmt_text= "INSERT INTO t1 VALUES (8386608, 1)";
  rc= mysql_real_query(mysql, SL(stmt_text));
  check_mysql_rc(rc, mysql);

  stmt= mysql_stmt_init(mysql);
  stmt_text= "SELECT a, b FROM t1";
  rc= mysql_stmt_prepare(stmt, SL(stmt_text));
  check_stmt_rc(rc, stmt);
  rc= mysql_stmt_execute(stmt);
  check_stmt_rc(rc, stmt);
  /* Bind output buffers */
  memset(my_bind, '\0', sizeof(my_bind));
  my_bind[0].buffer_type= MYSQL_TYPE_LONG;
  my_bind[0].buffer= &c1;
  my_bind[1].buffer_type= MYSQL_TYPE_LONG;
  my_bind[1].buffer= &c2;

  mysql_stmt_bind_result(stmt, my_bind);

  rc= mysql_stmt_fetch(stmt);
  FAIL_UNLESS(rc == 0, "rc != 0");
  FAIL_UNLESS(c1 == 8386608 && c2 == 1, "c1 != 8386608 || c2 != 1");
  mysql_stmt_close(stmt);
  return OK;
}

static int test_bug5194(MYSQL *mysql)
{
  MYSQL_STMT *stmt;
  MYSQL_BIND *my_bind;
  char *query;
  char *param_str;
  int param_str_length;
  const char *stmt_text;
  int rc;
  float float_array[250] =
  {
    0.5,  0.5,  0.5,  0.5,  0.5,  0.5,  0.5,  0.5,  0.5,  0.5,
    0.5,  0.5,  0.5,  0.5,  0.5,  0.5,  0.5,  0.5,  0.5,  0.5,
    0.5,  0.5,  0.5,  0.5,  0.5,  0.5,  0.5,  0.5,  0.5,  0.5,
    0.5,  0.5,  0.5,  0.5,  0.5,  0.5,  0.5,  0.5,  0.5,  0.5,
    0.5,  0.5,  0.5,  0.5,  0.5,  0.5,  0.5,  0.5,  0.5,  0.5,
    0.5,  0.5,  0.5,  0.5,  0.5,  0.5,  0.5,  0.5,  0.5,  0.5,
    0.5,  0.5,  0.5,  0.5,  0.5,  0.5,  0.5,  0.5,  0.5,  0.5,
    0.5,  0.5,  0.5,  0.5,  0.5,  0.5,  0.5,  0.5,  0.5,  0.5,
    0.5,  0.5,  0.5,  0.5,  0.5,  0.5,  0.5,  0.5,  0.5,  0.5,
    0.5,  0.5,  0.5,  0.5,  0.5,  0.5,  0.5,  0.5,  0.5,  0.5,
    0.5,  0.5,  0.5,  0.5,  0.5,  0.5,  0.5,  0.5,  0.5,  0.5,
    0.5,  0.5,  0.5,  0.5,  0.5,  0.5,  0.5,  0.5,  0.5,  0.5,
    0.5,  0.5,  0.5,  0.5,  0.5,  0.5,  0.5,  0.5,  0.5,  0.5,
    0.25,  0.25,  0.25,  0.25,  0.25,  0.25,  0.25,  0.25,  0.25,  0.25,
    0.25,  0.25,  0.25,  0.25,  0.25,  0.25,  0.25,  0.25,  0.25,  0.25,
    0.25,  0.25,  0.25,  0.25,  0.25,  0.25,  0.25,  0.25,  0.25,  0.25,
    0.25,  0.25,  0.25,  0.25,  0.25,  0.25,  0.25,  0.25,  0.25,  0.25,
    0.25,  0.25,  0.25,  0.25,  0.25,  0.25,  0.25,  0.25,  0.25,  0.25,
    0.25,  0.25,  0.25,  0.25,  0.25,  0.25,  0.25,  0.25,  0.25,  0.25,
    0.25,  0.25,  0.25,  0.25,  0.25,  0.25,  0.25,  0.25,  0.25,  0.25,
    0.25,  0.25,  0.25,  0.25,  0.25,  0.25,  0.25,  0.25,  0.25,  0.25,
    0.25,  0.25,  0.25,  0.25,  0.25,  0.25,  0.25,  0.25,  0.25,  0.25,
    0.25,  0.25,  0.25,  0.25,  0.25,  0.25,  0.25,  0.25,  0.25,  0.25,
    0.25,  0.25,  0.25,  0.25,  0.25,  0.25,  0.25,  0.25,  0.25,  0.25,
    0.25,  0.25,  0.25,  0.25,  0.25,  0.25,  0.25,  0.25,  0.25,  0.25
  };
  float *fa_ptr= float_array;
  /* Number of columns per row */
  const int COLUMN_COUNT= sizeof(float_array)/sizeof(*float_array);
  /* Number of rows per bulk insert to start with */
  const int MIN_ROWS_PER_INSERT= 262;
  /* Max number of rows per bulk insert to end with */
  const int MAX_ROWS_PER_INSERT= 300;
  const int MAX_PARAM_COUNT= COLUMN_COUNT*MAX_ROWS_PER_INSERT;
  const char *query_template= "insert into t1 values %s";
  const int CHARS_PER_PARAM= 5; /* space needed to place ", ?" in the query */
  const int uint16_max= 65535;
  int nrows, i;


  stmt_text= "drop table if exists t1";
  rc= mysql_real_query(mysql, SL(stmt_text));

  stmt_text= "create table if not exists t1"
   "(c1 float, c2 float, c3 float, c4 float, c5 float, c6 float, "
   "c7 float, c8 float, c9 float, c10 float, c11 float, c12 float, "
   "c13 float, c14 float, c15 float, c16 float, c17 float, c18 float, "
   "c19 float, c20 float, c21 float, c22 float, c23 float, c24 float, "
   "c25 float, c26 float, c27 float, c28 float, c29 float, c30 float, "
   "c31 float, c32 float, c33 float, c34 float, c35 float, c36 float, "
   "c37 float, c38 float, c39 float, c40 float, c41 float, c42 float, "
   "c43 float, c44 float, c45 float, c46 float, c47 float, c48 float, "
   "c49 float, c50 float, c51 float, c52 float, c53 float, c54 float, "
   "c55 float, c56 float, c57 float, c58 float, c59 float, c60 float, "
   "c61 float, c62 float, c63 float, c64 float, c65 float, c66 float, "
   "c67 float, c68 float, c69 float, c70 float, c71 float, c72 float, "
   "c73 float, c74 float, c75 float, c76 float, c77 float, c78 float, "
   "c79 float, c80 float, c81 float, c82 float, c83 float, c84 float, "
   "c85 float, c86 float, c87 float, c88 float, c89 float, c90 float, "
   "c91 float, c92 float, c93 float, c94 float, c95 float, c96 float, "
   "c97 float, c98 float, c99 float, c100 float, c101 float, c102 float, "
   "c103 float, c104 float, c105 float, c106 float, c107 float, c108 float, "
   "c109 float, c110 float, c111 float, c112 float, c113 float, c114 float, "
   "c115 float, c116 float, c117 float, c118 float, c119 float, c120 float, "
   "c121 float, c122 float, c123 float, c124 float, c125 float, c126 float, "
   "c127 float, c128 float, c129 float, c130 float, c131 float, c132 float, "
   "c133 float, c134 float, c135 float, c136 float, c137 float, c138 float, "
   "c139 float, c140 float, c141 float, c142 float, c143 float, c144 float, "
   "c145 float, c146 float, c147 float, c148 float, c149 float, c150 float, "
   "c151 float, c152 float, c153 float, c154 float, c155 float, c156 float, "
   "c157 float, c158 float, c159 float, c160 float, c161 float, c162 float, "
   "c163 float, c164 float, c165 float, c166 float, c167 float, c168 float, "
   "c169 float, c170 float, c171 float, c172 float, c173 float, c174 float, "
   "c175 float, c176 float, c177 float, c178 float, c179 float, c180 float, "
   "c181 float, c182 float, c183 float, c184 float, c185 float, c186 float, "
   "c187 float, c188 float, c189 float, c190 float, c191 float, c192 float, "
   "c193 float, c194 float, c195 float, c196 float, c197 float, c198 float, "
   "c199 float, c200 float, c201 float, c202 float, c203 float, c204 float, "
   "c205 float, c206 float, c207 float, c208 float, c209 float, c210 float, "
   "c211 float, c212 float, c213 float, c214 float, c215 float, c216 float, "
   "c217 float, c218 float, c219 float, c220 float, c221 float, c222 float, "
   "c223 float, c224 float, c225 float, c226 float, c227 float, c228 float, "
   "c229 float, c230 float, c231 float, c232 float, c233 float, c234 float, "
   "c235 float, c236 float, c237 float, c238 float, c239 float, c240 float, "
   "c241 float, c242 float, c243 float, c244 float, c245 float, c246 float, "
   "c247 float, c248 float, c249 float, c250 float)";
  rc= mysql_real_query(mysql, SL(stmt_text));
  check_mysql_rc(rc, mysql);

  my_bind= (MYSQL_BIND*) malloc(MAX_PARAM_COUNT * sizeof(MYSQL_BIND));
  query= (char*) malloc(strlen(query_template) +
                        MAX_PARAM_COUNT * CHARS_PER_PARAM + 1);
  param_str= (char*) malloc(COLUMN_COUNT * CHARS_PER_PARAM);

  FAIL_IF(my_bind == 0 || query == 0 || param_str == 0, "Not enough memory")

  stmt= mysql_stmt_init(mysql);

  /* setup a template for one row of parameters */
  sprintf(param_str, "(");
  for (i= 1; i < COLUMN_COUNT; ++i)
    strcat(param_str, "?, ");
  strcat(param_str, "?)");
  param_str_length= (int)strlen(param_str);

  /* setup bind array */
  memset(my_bind, '\0', MAX_PARAM_COUNT * sizeof(MYSQL_BIND));
  for (i= 0; i < MAX_PARAM_COUNT; ++i)
  {
    my_bind[i].buffer_type= MYSQL_TYPE_FLOAT;
    my_bind[i].buffer= fa_ptr;
    if (++fa_ptr == float_array + COLUMN_COUNT)
      fa_ptr= float_array;
  }

  /*
    Test each number of rows per bulk insert, so that we can see where
    MySQL fails.
  */
  for (nrows= MIN_ROWS_PER_INSERT; nrows <= MAX_ROWS_PER_INSERT; ++nrows)
  {
    char *query_ptr;
    /* Create statement text for current number of rows */
    sprintf(query, query_template, param_str);
    query_ptr= query + (unsigned long)strlen(query);
    for (i= 1; i < nrows; ++i)
    {
      memcpy(query_ptr, ", ", 2);
      query_ptr+= 2;
      memcpy(query_ptr, param_str, param_str_length);
      query_ptr+= param_str_length;
    }
    *query_ptr= '\0';

    rc= mysql_stmt_prepare(stmt, query, (ulong)(query_ptr - query));

    if (rc && nrows * COLUMN_COUNT > uint16_max) /* expected error */
      break;

    check_stmt_rc(rc, stmt);

    /* bind the parameter array and execute the query */
    rc= mysql_stmt_bind_param(stmt, my_bind);
    check_stmt_rc(rc, stmt);
    rc= mysql_stmt_execute(stmt);
    check_stmt_rc(rc, stmt);
    rc= mysql_stmt_reset(stmt);
  }

  free(param_str);
  free(query);
  rc= mysql_stmt_close(stmt);
  check_stmt_rc(rc, stmt);
  free(my_bind);
  stmt_text= "drop table t1";
  rc= mysql_real_query(mysql, SL(stmt_text));
  check_mysql_rc(rc, mysql);
  return OK;
}

static int test_bug5315(MYSQL *mysql)
{
  MYSQL_STMT *stmt;
  const char *stmt_text;
  int rc;

  if (!is_mariadb)
    return SKIP;

  stmt_text= "SELECT 1";
  stmt= mysql_stmt_init(mysql);
  rc= mysql_stmt_prepare(stmt, SL(stmt_text));
  check_stmt_rc(rc, stmt);
  rc= mysql_change_user(mysql, username, password, schema);
  check_mysql_rc(rc, mysql);

  rc= mysql_stmt_execute(stmt);
  FAIL_UNLESS(rc != 0, "Error expected");

  rc= mysql_stmt_close(stmt);
  check_stmt_rc(rc, stmt);

  stmt= mysql_stmt_init(mysql);
  rc= mysql_stmt_prepare(stmt, SL(stmt_text));
  check_stmt_rc(rc, stmt);
  rc= mysql_stmt_execute(stmt);
  check_stmt_rc(rc, stmt);
  mysql_stmt_close(stmt);
  return OK;
}

static int test_bug5399(MYSQL *mysql)
{
  /*
    Ascii 97 is 'a', which gets mapped to Ascii 65 'A' unless internal
    statement id hash in the server uses binary collation.
  */
#define NUM_OF_USED_STMT 97
  MYSQL_STMT *stmt_list[NUM_OF_USED_STMT];
  MYSQL_STMT **stmt;
  MYSQL_BIND my_bind[1];
  char buff[600];
  int rc;
  int32 no;


  memset(my_bind, '\0', sizeof(my_bind));  my_bind[0].buffer_type= MYSQL_TYPE_LONG;
  my_bind[0].buffer= &no;

  for (stmt= stmt_list; stmt != stmt_list + NUM_OF_USED_STMT; ++stmt)
  {
    sprintf(buff, "select %d", (int) (stmt - stmt_list));
    *stmt= mysql_stmt_init(mysql);
    rc= mysql_stmt_prepare(*stmt, SL(buff));
    check_stmt_rc(rc, *stmt);    mysql_stmt_bind_result(*stmt, my_bind);
  }

  for (stmt= stmt_list; stmt != stmt_list + NUM_OF_USED_STMT; ++stmt)
  {
    rc= mysql_stmt_execute(*stmt);
    check_stmt_rc(rc, *stmt);
    rc= mysql_stmt_store_result(*stmt);
    check_stmt_rc(rc, *stmt);
    rc= mysql_stmt_fetch(*stmt);
    FAIL_UNLESS((int32) (stmt - stmt_list) == no, "");
  }

  for (stmt= stmt_list; stmt != stmt_list + NUM_OF_USED_STMT; ++stmt)
    mysql_stmt_close(*stmt);
#undef NUM_OF_USED_STMT
  return OK;
}

static int test_bug6046(MYSQL *mysql)
{
  MYSQL_STMT *stmt;
  const char *stmt_text;
  int rc;
  short b= 1;
  MYSQL_BIND my_bind[1];


  stmt_text= "DROP TABLE IF EXISTS t1";
  rc= mysql_real_query(mysql, SL(stmt_text));
  check_mysql_rc(rc, mysql);
  stmt_text= "CREATE TABLE t1 (a int, b int)";
  rc= mysql_real_query(mysql, SL(stmt_text));
  check_mysql_rc(rc, mysql);
  stmt_text= "INSERT INTO t1 VALUES (1,1),(2,2),(3,1),(4,2)";
  rc= mysql_real_query(mysql, SL(stmt_text));
  check_mysql_rc(rc, mysql);

  stmt= mysql_stmt_init(mysql);

  stmt_text= "SELECT t1.a FROM t1 NATURAL JOIN t1 as X1 "
             "WHERE t1.b > ? ORDER BY t1.a";

  rc= mysql_stmt_prepare(stmt, SL(stmt_text));
  check_stmt_rc(rc, stmt);
  b= 1;
  memset(my_bind, '\0', sizeof(my_bind));  my_bind[0].buffer= &b;
  my_bind[0].buffer_type= MYSQL_TYPE_SHORT;

  mysql_stmt_bind_param(stmt, my_bind);

  rc= mysql_stmt_execute(stmt);
  check_stmt_rc(rc, stmt);
  mysql_stmt_store_result(stmt);

  rc= mysql_stmt_execute(stmt);
  check_stmt_rc(rc, stmt);
  mysql_stmt_close(stmt);
  return OK;
}

static int test_bug6049(MYSQL *mysql)
{
  MYSQL_STMT *stmt;
  MYSQL_BIND my_bind[1];
  MYSQL_RES *res;
  MYSQL_ROW row;
  const char *stmt_text;
  char buffer[30];
  ulong length;
  int rc;


  stmt_text= "SELECT MAKETIME(-25, 12, 12)";

  rc= mysql_real_query(mysql, SL(stmt_text));
  check_mysql_rc(rc, mysql);
  res= mysql_store_result(mysql);
  row= mysql_fetch_row(res);

  stmt= mysql_stmt_init(mysql);
  rc= mysql_stmt_prepare(stmt, SL(stmt_text));
  check_stmt_rc(rc, stmt);
  rc= mysql_stmt_execute(stmt);
  check_stmt_rc(rc, stmt);
  memset(my_bind, '\0', sizeof(my_bind));
  my_bind[0].buffer_type    = MYSQL_TYPE_STRING;
  my_bind[0].buffer         = &buffer;
  my_bind[0].buffer_length  = sizeof(buffer);
  my_bind[0].length         = &length;

  mysql_stmt_bind_result(stmt, my_bind);
  rc= mysql_stmt_fetch(stmt);
  check_stmt_rc(rc, stmt);

  FAIL_UNLESS(strcmp(row[0], (char*) buffer) == 0, "row[0] != buffer");

  mysql_free_result(res);
  mysql_stmt_close(stmt);
  return OK;
}

static int test_bug6058(MYSQL *mysql)
{
  MYSQL_STMT *stmt;
  MYSQL_BIND my_bind[1];
  MYSQL_RES *res;
  MYSQL_ROW row;
  const char *stmt_text;
  char buffer[30];
  ulong length;
  int rc;


  stmt_text= "SELECT CAST('0000-00-00' AS DATE)";

  rc= mysql_real_query(mysql, SL(stmt_text));
  check_mysql_rc(rc, mysql);
  res= mysql_store_result(mysql);
  row= mysql_fetch_row(res);

  stmt= mysql_stmt_init(mysql);
  rc= mysql_stmt_prepare(stmt, SL(stmt_text));
  check_stmt_rc(rc, stmt);
  rc= mysql_stmt_execute(stmt);
  check_stmt_rc(rc, stmt);
  memset(my_bind, '\0', sizeof(my_bind));
  my_bind[0].buffer_type    = MYSQL_TYPE_STRING;
  my_bind[0].buffer         = &buffer;
  my_bind[0].buffer_length  = sizeof(buffer);
  my_bind[0].length         = &length;

  mysql_stmt_bind_result(stmt, my_bind);
  rc= mysql_stmt_fetch(stmt);
  check_stmt_rc(rc, stmt);

  FAIL_UNLESS(strcmp(row[0], buffer) == 0, "row[0] != buffer");

  mysql_free_result(res);
  mysql_stmt_close(stmt);
  return OK;
}


static int test_bug6059(MYSQL *mysql)
{
  MYSQL_STMT *stmt;
  const char *stmt_text;
  int rc;

  stmt_text= "SELECT 'foo' INTO OUTFILE 'x.3'";

  stmt= mysql_stmt_init(mysql);
  rc= mysql_stmt_prepare(stmt, SL(stmt_text));
  check_stmt_rc(rc, stmt);
  FAIL_UNLESS(mysql_stmt_field_count(stmt) == 0, "");
  mysql_stmt_close(stmt);
  return OK;
}

static int test_bug6096(MYSQL *mysql)
{
  MYSQL_STMT *stmt;
  MYSQL_RES *query_result, *stmt_metadata;
  const char *stmt_text;
  MYSQL_BIND my_bind[12];
  MYSQL_FIELD *query_field_list, *stmt_field_list;
  ulong query_field_count, stmt_field_count;
  int rc;
  my_bool update_max_length= TRUE;
  uint i;


  stmt_text= "drop table if exists t1";
  rc= mysql_real_query(mysql, SL(stmt_text));
  check_mysql_rc(rc, mysql);

  mysql_query(mysql, "set sql_mode=''");
  stmt_text= "create table t1 (c_tinyint tinyint, c_smallint smallint, "
                             " c_mediumint mediumint, c_int int, "
                             " c_bigint bigint, c_float float, "
                             " c_double double, c_varchar varchar(20), "
                             " c_char char(20), c_time time, c_date date, "
                             " c_datetime datetime)";
  rc= mysql_real_query(mysql, SL(stmt_text));
  check_mysql_rc(rc, mysql);
  stmt_text= "insert into t1  values (-100, -20000, 30000000, 4, 8, 1.0, "
                                     "2.0, 'abc', 'def', now(), now(), now())";
  rc= mysql_real_query(mysql, SL(stmt_text));
  check_mysql_rc(rc, mysql);

  stmt_text= "select * from t1";

  /* Run select in prepared and non-prepared mode and compare metadata */
  rc= mysql_real_query(mysql, SL(stmt_text));
  check_mysql_rc(rc, mysql);
  query_result= mysql_store_result(mysql);
  query_field_list= mysql_fetch_fields(query_result);
  FAIL_IF(!query_field_list, "fetch_fields failed");
  query_field_count= mysql_num_fields(query_result);

  stmt= mysql_stmt_init(mysql);
  rc= mysql_stmt_prepare(stmt, SL(stmt_text));
  check_stmt_rc(rc, stmt);  rc= mysql_stmt_execute(stmt);
  check_stmt_rc(rc, stmt);  mysql_stmt_attr_set(stmt, STMT_ATTR_UPDATE_MAX_LENGTH,
                      (void*) &update_max_length);
  mysql_stmt_store_result(stmt);
  stmt_metadata= mysql_stmt_result_metadata(stmt);
  stmt_field_list= mysql_fetch_fields(stmt_metadata);
  stmt_field_count= mysql_num_fields(stmt_metadata);
  FAIL_UNLESS(stmt_field_count == query_field_count, "");


  /* Bind and fetch the data */

  memset(my_bind, '\0', sizeof(my_bind));
  for (i= 0; i < stmt_field_count; ++i)
  {
    my_bind[i].buffer_type= MYSQL_TYPE_STRING;
    my_bind[i].buffer_length= stmt_field_list[i].max_length + 1;
    my_bind[i].buffer= malloc(my_bind[i].buffer_length);
  }
  mysql_stmt_bind_result(stmt, my_bind);
  rc= mysql_stmt_fetch(stmt);
  diag("rc=%d", rc);
  check_stmt_rc(rc, stmt);
  rc= mysql_stmt_fetch(stmt);
  FAIL_UNLESS(rc == MYSQL_NO_DATA, "rc != MYSQL_NO_DATA");

  /* Clean up */

  for (i= 0; i < stmt_field_count; ++i)
    free(my_bind[i].buffer);
  mysql_stmt_close(stmt);
  mysql_free_result(query_result);
  mysql_free_result(stmt_metadata);
  stmt_text= "drop table t1";
  rc= mysql_real_query(mysql, SL(stmt_text));
  check_mysql_rc(rc, mysql);
  return OK;
}

/* Bug#7990 - mysql_stmt_close doesn't reset mysql->net.last_error */

static int test_bug7990(MYSQL *mysql)
{
  MYSQL_STMT *stmt;
  int rc;

  stmt= mysql_stmt_init(mysql);
  rc= mysql_stmt_prepare(stmt, "foo", 3);
  /*
    XXX: the fact that we store errno both in STMT and in
    MYSQL is not documented and is subject to change in 5.0
  */
  FAIL_UNLESS(rc && mysql_stmt_errno(stmt) && mysql_errno(mysql), "Error expected");
  mysql_stmt_close(stmt);
  FAIL_UNLESS(!mysql_errno(mysql), "errno != 0");
  return OK;
}

/* Bug#8330 - mysql_stmt_execute crashes (libmysql) */

static int test_bug8330(MYSQL *mysql)
{
  const char *stmt_text;
  MYSQL_STMT *stmt[2];
  int i, rc;
  const char *query= "select a,b from t1 where a=?";
  MYSQL_BIND my_bind[2];
  long lval[2]= {1,2};

  stmt_text= "drop table if exists t1";
  /* in case some previos test failed */
  rc= mysql_real_query(mysql, SL(stmt_text));
  check_mysql_rc(rc, mysql);
  stmt_text= "create table t1 (a int, b int)";
  rc= mysql_real_query(mysql, SL(stmt_text));
  check_mysql_rc(rc, mysql);

  memset(my_bind, '\0', sizeof(my_bind));
  for (i=0; i < 2; i++)
  {
    stmt[i]= mysql_stmt_init(mysql);
    rc= mysql_stmt_prepare(stmt[i], SL(query));
    check_stmt_rc(rc, stmt[i]);
    my_bind[i].buffer_type= MYSQL_TYPE_LONG;
    my_bind[i].buffer= (void*) &lval[i];
    my_bind[i].is_null= 0;
    mysql_stmt_bind_param(stmt[i], &my_bind[i]);
  }

  rc= mysql_stmt_execute(stmt[0]);
  check_stmt_rc(rc, stmt[0]);
  rc= mysql_stmt_execute(stmt[1]);
  FAIL_UNLESS(rc && mysql_stmt_errno(stmt[1]) == CR_COMMANDS_OUT_OF_SYNC, "Error expected");
  rc= mysql_stmt_execute(stmt[0]);
  check_stmt_rc(rc, stmt[0]);
  mysql_stmt_close(stmt[0]);
  mysql_stmt_close(stmt[1]);

  stmt_text= "drop table t1";
  rc= mysql_real_query(mysql, SL(stmt_text));
  check_mysql_rc(rc, mysql);
  return OK;
}

/* Test misc field information, bug: #74 */

static int test_field_misc(MYSQL *mysql)
{
  MYSQL_STMT  *stmt;
  MYSQL_RES   *result;
  int         rc;


  rc= mysql_query(mysql, "SELECT @@autocommit");
  check_mysql_rc(rc, mysql);

  result= mysql_store_result(mysql);
  FAIL_IF(!result, "Invalid result set");

  rc= 0;
  while (mysql_fetch_row(result))
    rc++;
  FAIL_UNLESS(rc == 1, "rowcount != 1");

  verify_prepare_field(result, 0,
                       "@@autocommit", "",  /* field and its org name */
                       MYSQL_TYPE_LONGLONG, /* field type */
                       "", "",              /* table and its org name */
                       "", 1, 0);           /* db name, length(its bool flag)*/

  mysql_free_result(result);

  stmt= mysql_stmt_init(mysql);
  FAIL_IF(!stmt, mysql_error(mysql));
  rc= mysql_stmt_prepare(stmt, SL("SELECT @@autocommit"));
  check_stmt_rc(rc, stmt);

  rc= mysql_stmt_execute(stmt);
  check_stmt_rc(rc, stmt);

  result= mysql_stmt_result_metadata(stmt);
  FAIL_IF(!result, "Invalid result set");

  rc= 0;
  while (mysql_stmt_fetch(stmt) != MYSQL_NO_DATA)
    rc++;
  FAIL_UNLESS(rc == 1, "rowcount != 1");

  verify_prepare_field(result, 0,
                       "@@autocommit", "",  /* field and its org name */
                       MYSQL_TYPE_LONGLONG, /* field type */
                       "", "",              /* table and its org name */
                       "", 1, 0);           /* db name, length(its bool flag)*/

  mysql_free_result(result);
  mysql_stmt_close(stmt);

  stmt= mysql_stmt_init(mysql);
  FAIL_IF(!stmt, mysql_error(mysql));
  rc= mysql_stmt_prepare(stmt, SL("SELECT @@max_error_count"));
  check_stmt_rc(rc, stmt);

  result= mysql_stmt_result_metadata(stmt);
  FAIL_IF(!result, "Invalid result set");

  rc= mysql_stmt_execute(stmt);
  check_stmt_rc(rc, stmt);

  rc= 0;
  while (mysql_stmt_fetch(stmt) != MYSQL_NO_DATA)
    rc++;
  FAIL_UNLESS(rc == 1, "rowcount != 1");

  if (verify_prepare_field(result, 0,
                       "@@max_error_count", "",   /* field and its org name */
                       MYSQL_TYPE_LONGLONG, /* field type */
                       "", "",              /* table and its org name */
                       /* db name, length */
                       "", MY_INT64_NUM_DECIMAL_DIGITS , 0))
    goto error;

  mysql_free_result(result);
  mysql_stmt_close(stmt);

  stmt= mysql_stmt_init(mysql);
  FAIL_IF(!stmt, mysql_error(mysql));
  rc= mysql_stmt_prepare(stmt, SL("SELECT @@max_allowed_packet"));
  check_stmt_rc(rc, stmt);

  result= mysql_stmt_result_metadata(stmt);
  FAIL_IF(!result, "Invalid result set");

  rc= mysql_stmt_execute(stmt);
  check_stmt_rc(rc, stmt);

  rc= 0;
  while (mysql_stmt_fetch(stmt) != MYSQL_NO_DATA)
    rc++;
  FAIL_UNLESS(rc == 1, "rowcount != 1");

  if (verify_prepare_field(result, 0,
                       "@@max_allowed_packet", "", /* field and its org name */
                       MYSQL_TYPE_LONGLONG, /* field type */
                       "", "",              /* table and its org name */
                       /* db name, length */
                       "", MY_INT64_NUM_DECIMAL_DIGITS, 0))
    goto error;

  mysql_free_result(result);
  mysql_stmt_close(stmt);

  stmt= mysql_stmt_init(mysql);
  FAIL_IF(!stmt, mysql_error(mysql));
  rc= mysql_stmt_prepare(stmt, SL("SELECT @@sql_warnings"));
  check_stmt_rc(rc, stmt);

  result= mysql_stmt_result_metadata(stmt);
  FAIL_IF(!result, "Invalid result set");

  rc= mysql_stmt_execute(stmt);
  check_stmt_rc(rc, stmt);

  rc= 0;
  while (mysql_stmt_fetch(stmt) != MYSQL_NO_DATA)
    rc++;
  FAIL_UNLESS(rc == 1, "rowcount != 1");

  if (verify_prepare_field(result, 0,
                       "@@sql_warnings", "",  /* field and its org name */
                       MYSQL_TYPE_LONGLONG,   /* field type */
                       "", "",                /* table and its org name */
                       "", 1, 0))             /* db name, length */
    goto error;

  mysql_free_result(result);
  mysql_stmt_close(stmt);
  return OK;

error:
  mysql_free_result(result);
  mysql_stmt_close(stmt);
  return FAIL;
}

/* Test a memory ovverun bug */

static int test_mem_overun(MYSQL *mysql)
{
  char       buffer[10000], field[12];
  MYSQL_STMT *stmt;
  MYSQL_RES  *field_res, *res;
  int        rc, i, length;

  /*
    Test a memory ovverun bug when a table had 1000 fields with
    a row of data
  */
  rc= mysql_query(mysql, "drop table if exists t_mem_overun");
  check_mysql_rc(rc, mysql);

  strcpy(buffer, "create table t_mem_overun(");
  for (i= 0; i < 1000; i++)
  {
    sprintf(field, "c%d int, ", i);
    strcat(buffer, field);
  }
  length= (int)strlen(buffer);
  buffer[length-2]= ')';
  buffer[--length]= '\0';

  rc= mysql_real_query(mysql, buffer, length);
  check_mysql_rc(rc, mysql);

  strcpy(buffer, "insert into t_mem_overun values(");
  for (i= 0; i < 1000; i++)
  {
    strcat(buffer, "1, ");
  }
  length= (int)strlen(buffer);
  buffer[length-2]= ')';
  buffer[--length]= '\0';

  rc= mysql_real_query(mysql, buffer, length);
  check_mysql_rc(rc, mysql);

  rc= mysql_query(mysql, "select * from t_mem_overun");
  check_mysql_rc(rc, mysql);

  res= mysql_store_result(mysql);
  rc= 0;
  while (mysql_fetch_row(res))
    rc++;
  FAIL_UNLESS(rc == 1, "rowcount != 1");
  mysql_free_result(res);

  stmt= mysql_stmt_init(mysql);
  FAIL_IF(!stmt, mysql_error(mysql));
  rc= mysql_stmt_prepare(stmt, SL("select * from t_mem_overun"));
  check_stmt_rc(rc, stmt);

  rc= mysql_stmt_execute(stmt);
  check_stmt_rc(rc, stmt);

  field_res= mysql_stmt_result_metadata(stmt);
  FAIL_IF(!field_res, "Invalid result set");

  FAIL_UNLESS( 1000 == mysql_num_fields(field_res), "fields != 1000");

  rc= mysql_stmt_store_result(stmt);
  check_stmt_rc(rc, stmt);

  rc= mysql_stmt_fetch(stmt);
  check_stmt_rc(rc, stmt);

  rc= mysql_stmt_fetch(stmt);
  FAIL_UNLESS(rc == MYSQL_NO_DATA, "");

  mysql_free_result(field_res);

  mysql_stmt_close(stmt);
  rc= mysql_query(mysql, "drop table if exists t_mem_overun");
  check_mysql_rc(rc, mysql);
  return OK;
}

static int test_bug8722(MYSQL *mysql)
{
  MYSQL_STMT *stmt;
  int rc;
  const char *stmt_text;

  /* Prepare test data */
  stmt_text= "drop table if exists t1";
  rc= mysql_real_query(mysql, SL(stmt_text));
  check_mysql_rc(rc, mysql);
  stmt_text= "drop view if exists v1";
  rc= mysql_real_query(mysql, SL(stmt_text));
  check_mysql_rc(rc, mysql);
  stmt_text= "CREATE TABLE t1 (c1 varchar(10), c2 varchar(10), c3 varchar(10),"
                             " c4 varchar(10), c5 varchar(10), c6 varchar(10),"
                             " c7 varchar(10), c8 varchar(10), c9 varchar(10),"
                             "c10 varchar(10))";
  rc= mysql_real_query(mysql, SL(stmt_text));
  check_mysql_rc(rc, mysql);
  stmt_text= "INSERT INTO t1 VALUES (1,2,3,4,5,6,7,8,9,10)";
  rc= mysql_real_query(mysql, SL(stmt_text));
  check_mysql_rc(rc, mysql);
  stmt_text= "CREATE VIEW v1 AS SELECT * FROM t1";
  rc= mysql_real_query(mysql, SL(stmt_text));
  check_mysql_rc(rc, mysql);

  stmt= mysql_stmt_init(mysql);
  stmt_text= "select * from v1";
  rc= mysql_stmt_prepare(stmt, SL(stmt_text));
  check_stmt_rc(rc, stmt);
  mysql_stmt_close(stmt);
  stmt_text= "drop table if exists t1, v1";
  rc= mysql_query(mysql, "DROP TABLE t1");
  check_mysql_rc(rc, mysql);
  rc= mysql_query(mysql, "DROP VIEW v1");
  check_mysql_rc(rc, mysql);
  return OK;
}

/* Test DECIMAL conversion */

static int test_decimal_bug(MYSQL *mysql)
{
  MYSQL_STMT *stmt;
  MYSQL_BIND my_bind[1];
  char       data[30];
  int        rc;
  my_bool    is_null;

  mysql_autocommit(mysql, TRUE);

  rc= mysql_query(mysql, "drop table if exists test_decimal_bug");
  check_mysql_rc(rc, mysql);

  rc= mysql_query(mysql, "create table test_decimal_bug(c1 decimal(10, 2))");
  check_mysql_rc(rc, mysql);

  rc= mysql_query(mysql, "insert into test_decimal_bug value(8), (10.22), (5.61)");
  check_mysql_rc(rc, mysql);

  stmt= mysql_stmt_init(mysql);
  FAIL_IF(!stmt, mysql_error(mysql));
  rc= mysql_stmt_prepare(stmt, SL("select c1 from test_decimal_bug where c1=?"));
  check_stmt_rc(rc, stmt);

  /*
    We need to bzero bind structure because mysql_stmt_bind_param checks all
    its members.
  */
  memset(my_bind, '\0', sizeof(my_bind));

  memset(data, 0, sizeof(data));
  my_bind[0].buffer_type= MYSQL_TYPE_NEWDECIMAL;
  my_bind[0].buffer= (void *)data;
  my_bind[0].buffer_length= 25;
  my_bind[0].is_null= &is_null;

  is_null= 0;
  rc= mysql_stmt_bind_param(stmt, my_bind);
  check_stmt_rc(rc, stmt);

  strcpy(data, "8.0");
  rc= mysql_stmt_execute(stmt);
  check_stmt_rc(rc, stmt);

  data[0]= 0;
  rc= mysql_stmt_bind_result(stmt, my_bind);
  check_stmt_rc(rc, stmt);

  rc= mysql_stmt_fetch(stmt);
  check_stmt_rc(rc, stmt);

  FAIL_UNLESS(strcmp(data, "8.00") == 0, "data != '8.00'");

  rc= mysql_stmt_fetch(stmt);
  FAIL_UNLESS(rc == MYSQL_NO_DATA, "rc != MYSQL_NO_DATA");

  strcpy(data, "5.61");
  rc= mysql_stmt_execute(stmt);
  check_stmt_rc(rc, stmt);

  data[0]= 0;
  rc= mysql_stmt_bind_result(stmt, my_bind);
  check_stmt_rc(rc, stmt);

  rc= mysql_stmt_fetch(stmt);
  check_stmt_rc(rc, stmt);

  FAIL_UNLESS(strcmp(data, "5.61") == 0, "data != '5.61'");

  rc= mysql_stmt_fetch(stmt);
  FAIL_UNLESS(rc == MYSQL_NO_DATA, "rc != MYSQL_NO_DATA");

  is_null= 1;
  rc= mysql_stmt_execute(stmt);
  check_stmt_rc(rc, stmt);

  rc= mysql_stmt_fetch(stmt);
  FAIL_UNLESS(rc == MYSQL_NO_DATA, "rc != MYSQL_NO_DATA");

  strcpy(data, "10.22"); is_null= 0;
  rc= mysql_stmt_execute(stmt);
  check_stmt_rc(rc, stmt);

  data[0]= 0;
  rc= mysql_stmt_bind_result(stmt, my_bind);
  check_stmt_rc(rc, stmt);

  rc= mysql_stmt_fetch(stmt);
  check_stmt_rc(rc, stmt);

  FAIL_UNLESS(strcmp(data, "10.22") == 0, "data != '10.22'");

  rc= mysql_stmt_fetch(stmt);
  FAIL_UNLESS(rc == MYSQL_NO_DATA, "rc != MYSQL_NO_DATA");

  mysql_stmt_close(stmt);
  rc= mysql_query(mysql, "drop table if exists test_decimal_bug");
  check_mysql_rc(rc, mysql);
  return OK;
}

/* Test EXPLAIN bug (#115, reported by mark@mysql.com & georg@php.net). */

static int test_explain_bug(MYSQL *mysql)
{
  MYSQL_STMT *stmt;
  MYSQL_RES  *result;
  int        rc;

  if (!is_mariadb)
    return SKIP;

  mysql_autocommit(mysql, TRUE);

  rc= mysql_query(mysql, "DROP TABLE IF EXISTS test_explain");
  check_mysql_rc(rc, mysql);

  rc= mysql_query(mysql, "CREATE TABLE test_explain(id int, name char(2))");
  check_mysql_rc(rc, mysql);

  stmt= mysql_stmt_init(mysql);
  FAIL_IF(!stmt, mysql_error(mysql));
  rc= mysql_stmt_prepare(stmt, SL("explain test_explain"));
  check_stmt_rc(rc, stmt);

  rc= mysql_stmt_execute(stmt);
  check_stmt_rc(rc, stmt);

  rc= 0;
  while (!mysql_stmt_fetch(stmt))
    rc++;
  FAIL_UNLESS(rc == 2, "rowcount != 2");

  result= mysql_stmt_result_metadata(stmt);
  FAIL_IF(!result, "Invalid result set");

  FAIL_UNLESS(6 == mysql_num_fields(result), "fields != 6");

  if (verify_prepare_field(result, 0, "Field", "COLUMN_NAME",
                       mysql_get_server_version(mysql) <= 50000 ?
                       MYSQL_TYPE_STRING : MYSQL_TYPE_VAR_STRING,
                       0, 0,
                       mysql_get_server_version(mysql) <= 50400 ? "" : "information_schema",
                       64, 0))
    goto error;

  if (verify_prepare_field(result, 1, "Type", "COLUMN_TYPE", MYSQL_TYPE_BLOB,
                       0, 0,
                       mysql_get_server_version(mysql) <= 50400 ? "" : "information_schema",
                       0, 0))
    goto error;

  if (verify_prepare_field(result, 2, "Null", "IS_NULLABLE",
                       mysql_get_server_version(mysql) <= 50000 ?
                       MYSQL_TYPE_STRING : MYSQL_TYPE_VAR_STRING,
                       0, 0,
                       mysql_get_server_version(mysql) <= 50400 ? "" : "information_schema",
                       3, 0))
    goto error;

  if (verify_prepare_field(result, 3, "Key", "COLUMN_KEY",
                       mysql_get_server_version(mysql) <= 50000 ?
                       MYSQL_TYPE_STRING : MYSQL_TYPE_VAR_STRING,
                       0, 0,
                       mysql_get_server_version(mysql) <= 50400 ? "" : "information_schema",
                       3, 0))
    goto error;

  if ( mysql_get_server_version(mysql) >= 50027 )
  {
    /*  The patch for bug#23037 changes column type of DEAULT to blob */
    if (verify_prepare_field(result, 4, "Default", "COLUMN_DEFAULT",
                         MYSQL_TYPE_BLOB, 0, 0,
                         mysql_get_server_version(mysql) <= 50400 ? "" : "information_schema",
                         0, 0))
      goto error;
  }
  else
  {
    if (verify_prepare_field(result, 4, "Default", "COLUMN_DEFAULT",
                         mysql_get_server_version(mysql) >= 50027 ?
                         MYSQL_TYPE_BLOB :
                         mysql_get_server_version(mysql) <= 50000 ?
                         MYSQL_TYPE_STRING : MYSQL_TYPE_VAR_STRING,
                         0, 0,
                         mysql_get_server_version(mysql) <= 50400 ? "" : "information_schema",
                         mysql_get_server_version(mysql) >= 50027 ? 0 :64, 0))
      goto error;
  }

  if (verify_prepare_field(result, 5, "Extra", "EXTRA",
                       mysql_get_server_version(mysql) <= 50000 ?
                       MYSQL_TYPE_STRING : MYSQL_TYPE_VAR_STRING,
                       0, 0,
                       mysql_get_server_version(mysql) <= 50400 ? "" : "information_schema",
                       27, 0))
    goto error;

  mysql_free_result(result);
  mysql_stmt_close(stmt);

  stmt= mysql_stmt_init(mysql);
  FAIL_IF(!stmt, mysql_error(mysql));
  rc= mysql_stmt_prepare(stmt, SL("explain select id, name FROM test_explain"));
  check_stmt_rc(rc, stmt);

  rc= mysql_stmt_execute(stmt);
  check_stmt_rc(rc, stmt);

  rc= 0;
  while (!mysql_stmt_fetch(stmt))
    rc++;
  FAIL_UNLESS(rc == 1, "rowcount != 1");

  result= mysql_stmt_result_metadata(stmt);
  FAIL_IF(!result, "Invalid result set");

  FAIL_UNLESS(10 == mysql_num_fields(result), "fields != 10");

  if (verify_prepare_field(result, 0, "id", "", MYSQL_TYPE_LONGLONG, "", "", "", 3, 0))
    goto error;

  if (verify_prepare_field(result, 1, "select_type", "", MYSQL_TYPE_VAR_STRING, "", "", "", 19, 0))
    goto error;

  if (verify_prepare_field(result, 2, "table", "", MYSQL_TYPE_VAR_STRING, "", "", "", NAME_CHAR_LEN, 0))
    goto error;

  if (verify_prepare_field(result, 3, "type", "", MYSQL_TYPE_VAR_STRING, "", "", "", 10, 0))
    goto error;

  if (verify_prepare_field(result, 4, "possible_keys", "", MYSQL_TYPE_VAR_STRING, "", "", "", NAME_CHAR_LEN*MAX_KEY, 0))
    goto error;

  if ( verify_prepare_field(result, 5, "key", "", MYSQL_TYPE_VAR_STRING, "", "", "", NAME_CHAR_LEN, 0))
    goto error;

  if (mysql_get_server_version(mysql) <= 50000)
  {
    if (verify_prepare_field(result, 6, "key_len", "", MYSQL_TYPE_LONGLONG, "", "", "", 3, 0))
      goto error;
  }
  else if (mysql_get_server_version(mysql) <= 60000)
  {
    if (verify_prepare_field(result, 6, "key_len", "", MYSQL_TYPE_VAR_STRING, "", "", "", NAME_CHAR_LEN*MAX_KEY, 0))
      goto error;
  }
  else
  {
    if (verify_prepare_field(result, 6, "key_len", "", MYSQL_TYPE_VAR_STRING, "", "", "", (MAX_KEY_LENGTH_DECIMAL_WIDTH + 1) * MAX_KEY, 0))
    goto error;
  }

  if (verify_prepare_field(result, 7, "ref", "", MYSQL_TYPE_VAR_STRING, "", "", "",
                           NAME_CHAR_LEN*16, 0))
    goto error;

  if (verify_prepare_field(result, 8, "rows", "", MYSQL_TYPE_LONGLONG, "", "", "", 10, 0))
    goto error;

  if (verify_prepare_field(result, 9, "Extra", "", MYSQL_TYPE_VAR_STRING, "", "", "", 255, 0))
    goto error;

  mysql_free_result(result);
  mysql_stmt_close(stmt);
  rc= mysql_query(mysql, "DROP TABLE IF EXISTS test_explain");
  check_mysql_rc(rc, mysql);
  return OK;
error:
  mysql_free_result(result);
  mysql_stmt_close(stmt);
  return FAIL;
}

static int test_sshort_bug(MYSQL *mysql)
{
  MYSQL_STMT *stmt;
  MYSQL_BIND my_bind[4];
  short      short_value;
  int32      long_value;
  ulong      s_length, l_length, ll_length, t_length;
  ulonglong  longlong_value;
  int        rc;
  uchar      tiny_value;

  rc= mysql_query(mysql, "DROP TABLE IF EXISTS test_sshort");
  check_mysql_rc(rc, mysql);

  rc= mysql_query(mysql, "CREATE TABLE test_sshort(a smallint signed, \
                                                  b smallint signed, \
                                                  c smallint unsigned, \
                                                  d smallint unsigned)");
  check_mysql_rc(rc, mysql);

  rc= mysql_query(mysql, "INSERT INTO test_sshort VALUES(-5999, -5999, 35999, 200)");
  check_mysql_rc(rc, mysql);


  stmt= mysql_stmt_init(mysql);
  FAIL_IF(!stmt, mysql_error(mysql));
  rc= mysql_stmt_prepare(stmt, SL("SELECT * FROM test_sshort"));
  check_stmt_rc(rc, stmt);

  rc= mysql_stmt_execute(stmt);
  check_stmt_rc(rc, stmt);

  memset(my_bind, '\0', sizeof(my_bind));
  my_bind[0].buffer_type= MYSQL_TYPE_SHORT;
  my_bind[0].buffer= (void *)&short_value;
  my_bind[0].length= &s_length;

  my_bind[1].buffer_type= MYSQL_TYPE_LONG;
  my_bind[1].buffer= (void *)&long_value;
  my_bind[1].length= &l_length;

  my_bind[2].buffer_type= MYSQL_TYPE_LONGLONG;
  my_bind[2].buffer= (void *)&longlong_value;
  my_bind[2].length= &ll_length;

  my_bind[3].buffer_type= MYSQL_TYPE_TINY;
  my_bind[3].buffer= (void *)&tiny_value;
  my_bind[3].is_unsigned= TRUE;
  my_bind[3].length= &t_length;

  rc= mysql_stmt_bind_result(stmt, my_bind);
  check_stmt_rc(rc, stmt);

  rc= mysql_stmt_fetch(stmt);
  check_stmt_rc(rc, stmt);

  FAIL_UNLESS(short_value == -5999, "sv != -5999");
  FAIL_UNLESS(s_length == 2, "s_length != 2");

  FAIL_UNLESS(long_value == -5999, "l_v != -5999");
  FAIL_UNLESS(l_length == 4, "l_length != 4");

  FAIL_UNLESS(longlong_value == 35999, "llv != 35999");
  FAIL_UNLESS(ll_length == 8, "ll_length != 8");

  FAIL_UNLESS(tiny_value == 200, "t_v != 200");
  FAIL_UNLESS(t_length == 1, "t_length != 1");

  rc= mysql_stmt_fetch(stmt);
  FAIL_UNLESS(rc == MYSQL_NO_DATA, "rc != MYSQL_NO_DATA");

  mysql_stmt_close(stmt);
  rc= mysql_query(mysql, "DROP TABLE IF EXISTS test_sshort");
  check_mysql_rc(rc, mysql);
  return OK;
}


/* Test a misc tinyint-signed conversion bug */

static int test_stiny_bug(MYSQL *mysql)
{
  MYSQL_STMT *stmt;
  MYSQL_BIND my_bind[4];
  short      short_value;
  int32      long_value;
  ulong      s_length, l_length, ll_length, t_length;
  ulonglong  longlong_value;
  int        rc;
  uchar      tiny_value;

  rc= mysql_query(mysql, "DROP TABLE IF EXISTS test_stiny");
  check_mysql_rc(rc, mysql);

  rc= mysql_query(mysql, "CREATE TABLE test_stiny(a tinyint signed, \
                                                  b tinyint signed, \
                                                  c tinyint unsigned, \
                                                  d tinyint unsigned)");
  check_mysql_rc(rc, mysql);

  rc= mysql_query(mysql, "INSERT INTO test_stiny VALUES(-128, -127, 255, 0)");
  check_mysql_rc(rc, mysql);


  stmt= mysql_stmt_init(mysql);
  FAIL_IF(!stmt, mysql_error(mysql));
  rc= mysql_stmt_prepare(stmt, SL("SELECT * FROM test_stiny"));
  check_stmt_rc(rc, stmt);

  rc= mysql_stmt_execute(stmt);
  check_stmt_rc(rc, stmt);

  memset(my_bind, '\0', sizeof(my_bind));
  my_bind[0].buffer_type= MYSQL_TYPE_SHORT;
  my_bind[0].buffer= (void *)&short_value;
  my_bind[0].length= &s_length;

  my_bind[1].buffer_type= MYSQL_TYPE_LONG;
  my_bind[1].buffer= (void *)&long_value;
  my_bind[1].length= &l_length;

  my_bind[2].buffer_type= MYSQL_TYPE_LONGLONG;
  my_bind[2].buffer= (void *)&longlong_value;
  my_bind[2].length= &ll_length;

  my_bind[3].buffer_type= MYSQL_TYPE_TINY;
  my_bind[3].buffer= (void *)&tiny_value;
  my_bind[3].length= &t_length;

  rc= mysql_stmt_bind_result(stmt, my_bind);
  check_stmt_rc(rc, stmt);

  rc= mysql_stmt_fetch(stmt);
  check_stmt_rc(rc, stmt);

  FAIL_UNLESS(short_value == -128, "s_v != -128");
  FAIL_UNLESS(s_length == 2, "s_length != 2");

  FAIL_UNLESS(long_value == -127, "l_v != -127");
  FAIL_UNLESS(l_length == 4, "l_length != 4");

  FAIL_UNLESS(longlong_value == 255, "llv != 255");
  FAIL_UNLESS(ll_length == 8, "ll_length != 8");

  FAIL_UNLESS(tiny_value == 0, "t_v != 0");
  FAIL_UNLESS(t_length == 1, "t_length != 1");

  rc= mysql_stmt_fetch(stmt);
  FAIL_UNLESS(rc == MYSQL_NO_DATA, "rc != MYSQL_NO_DATA");

  mysql_stmt_close(stmt);
  rc= mysql_query(mysql, "DROP TABLE IF EXISTS test_stiny");
  check_mysql_rc(rc, mysql);
  return OK;
}

static int test_bug53311(MYSQL *mysql)
{
  int rc;
  MYSQL_STMT *stmt;
  int i;
  const char *query= "INSERT INTO bug53311 VALUES (1)";

  rc= mysql_options(mysql, MYSQL_OPT_RECONNECT, "1");
  check_mysql_rc(rc, mysql);

  rc= mysql_query(mysql, "DROP TABLE IF EXISTS bug53311");
  check_mysql_rc(rc, mysql);

  rc= mysql_query(mysql, "CREATE TABLE bug53311 (a int)");
  check_mysql_rc(rc, mysql);

  stmt= mysql_stmt_init(mysql);
  rc= mysql_stmt_prepare(stmt, SL(query));
  check_stmt_rc(rc, stmt);

  for (i=0; i < 2; i++)
  {
    rc= mysql_stmt_execute(stmt);
    check_stmt_rc(rc, stmt);
  }

  /* kill connection */
  rc= mysql_kill(mysql, mysql_thread_id(mysql));

  rc= mysql_stmt_execute(stmt);
  FAIL_IF(rc == 0, "Error expected");
  FAIL_IF(mysql_stmt_errno(stmt) == 0, "Errno != 0 expected");
  rc= mysql_stmt_close(stmt);
  check_mysql_rc(rc, mysql);
  rc= mysql_query(mysql, "DROP TABLE IF EXISTS bug53311");
  check_mysql_rc(rc, mysql);

  return OK;
}
#define PREPARE_SQL "EXPLAIN SELECT t1.*, t2.* FROM test AS t1, test AS t2"

#ifdef NOT_IN_USE
static int test_metadata(MYSQL *mysql)
{
  int rc;

	rc= mysql_query(mysql, "DROP TABLE IF EXISTS test");
  check_mysql_rc(rc, mysql);
	rc= mysql_query(mysql, "CREATE TABLE test(id INT, label CHAR(1), PRIMARY KEY(id)) ENGINE=MYISAM");
  check_mysql_rc(rc, mysql);

	rc= mysql_query(mysql, "INSERT INTO test(id, label) VALUES (1, 'a'), (2, 'b'), (3, 'c'), (4, 'd'), (5, 'e'), (6, 'f')");
  check_mysql_rc(rc, mysql);
	printf("Client=%s\n", mysql_get_client_info());
	printf("Server=%s\n", mysql_get_server_info(mysql));

	{
		MYSQL_STMT * stmt = mysql_stmt_init(mysql);
		if (!stmt) {
			fprintf(stderr, "Failed to init stmt: Error: %s\n", mysql_error(mysql));
			goto end;
		}
		if (mysql_stmt_prepare(stmt, PREPARE_SQL, sizeof(PREPARE_SQL) - 1)) {
			fprintf(stderr, "Failed to prepare stmt: Error: %s\n", mysql_stmt_error(stmt));
			goto end2;
		}
		if (mysql_stmt_execute(stmt)) {
			fprintf(stderr, "Failed to execute stmt: Error: %s\n", mysql_stmt_error(stmt));
			goto end2;
		}
		{
			MYSQL_FIELD * field = NULL;
			MYSQL_RES * res = mysql_stmt_result_metadata(stmt);
			if (!res) {
				fprintf(stderr, "Failed to get metadata: Error: %s\n", mysql_stmt_error(stmt));
				goto end2;
			}
			while ((field = mysql_fetch_field(res))) {
				printf("name=%s\n", field->name);
				printf("catalog=%s\n", field->catalog);
			}
			mysql_free_result(res);

		}
end2:
		mysql_stmt_close(stmt);
	}
end:
	return 0;
}
#endif

static int test_conc_5(MYSQL *mysql)
{
  const char *query= "SELECT a FROM t1";
  MYSQL_RES *res;
  MYSQL_STMT *stmt;
  MYSQL_FIELD *fields;
  int rc;

  rc= mysql_query(mysql, "DROP TABLE IF EXISTS t1");
  check_mysql_rc(rc, mysql);
  rc= mysql_query(mysql, "CREATE TABLE t1 (a int)");
  check_mysql_rc(rc, mysql);
  rc= mysql_query(mysql, "INSERT INTO t1 VALUES (1)");
  check_mysql_rc(rc, mysql);

  stmt= mysql_stmt_init(mysql);
  FAIL_IF(!stmt, "couldn't allocate memory");

  rc= mysql_stmt_prepare(stmt, SL(query));
  check_stmt_rc(rc, stmt);
  rc= mysql_stmt_execute(stmt);
  check_stmt_rc(rc, stmt);

  res= mysql_stmt_result_metadata(stmt);
  FAIL_IF(!res, "Can't obtain resultset");

  fields= mysql_fetch_fields(res);
  FAIL_IF(!fields, "Can't obtain fields");

  FAIL_IF(strcmp("def", fields[0].catalog), "unexpected value for field->catalog");

  mysql_free_result(res);
  mysql_stmt_close(stmt);
  return OK;
}

static int test_conc141(MYSQL *mysql)
{
  int rc;
  const char *query= "CALL p_conc141";
  MYSQL_STMT *stmt= mysql_stmt_init(mysql);

  rc= mysql_query(mysql, "DROP TABLE IF EXISTS conc141");
  check_mysql_rc(rc, mysql);
  rc= mysql_query(mysql, "CREATE TABLE conc141 (KeyVal int not null primary key)");
  check_mysql_rc(rc, mysql);
  rc= mysql_query(mysql, "INSERT INTO conc141 VALUES(1)");
  check_mysql_rc(rc, mysql);
  rc= mysql_query(mysql, "DROP PROCEDURE IF EXISTS p_conc141");
  check_mysql_rc(rc, mysql);
  rc= mysql_query(mysql, "CREATE PROCEDURE p_conc141()\n"
                   "BEGIN\n"
                     "select * from conc141;\n"
                     "insert into conc141(KeyVal) VALUES(1);\n"
                   "END");
  check_mysql_rc(rc, mysql);

  rc= mysql_stmt_prepare(stmt, SL(query));
  check_stmt_rc(rc, stmt);

  rc= mysql_stmt_execute(stmt);
  check_stmt_rc(rc, stmt);
  /* skip first result */
  rc= mysql_stmt_next_result(stmt);
  FAIL_IF(rc==-1, "No more results and error expected");
  mysql_stmt_free_result(stmt);
  FAIL_IF(mysql_stmt_errno(stmt), "No Error expected");
  rc= mysql_stmt_execute(stmt);
  check_stmt_rc(rc, stmt);
  mysql_stmt_close(stmt);
  rc= mysql_query(mysql, "DROP TABLE IF EXISTS conc141");
  check_mysql_rc(rc, mysql);
  rc= mysql_query(mysql, "DROP PROCEDURE IF EXISTS p_conc141");
  check_mysql_rc(rc, mysql);
  return OK;
}

static int test_conc154(MYSQL *mysql)
{
  MYSQL_STMT *stmt;
  const char *stmtstr= "SELECT * FROM t1";
  int rc;

  /* 1st: empty result set without free_result */
  rc= mysql_query(mysql, "DROP TABLE IF EXISTS t1");
  check_mysql_rc(rc, mysql);
  rc= mysql_query(mysql, "CREATE TABLE t1 (a varchar(20))");
  check_mysql_rc(rc, mysql);

  stmt= mysql_stmt_init(mysql);
  rc= mysql_stmt_prepare(stmt, SL(stmtstr));
  check_stmt_rc(rc, stmt);

  rc= mysql_stmt_execute(stmt);
  check_stmt_rc(rc, stmt);

  rc= mysql_stmt_store_result(stmt);
  check_stmt_rc(rc, stmt);

  rc= mysql_stmt_execute(stmt);
  check_stmt_rc(rc, stmt);

  rc= mysql_stmt_store_result(stmt);
  check_stmt_rc(rc, stmt);

  mysql_stmt_close(stmt);

  /* 2nd: empty result set with free_result */
  stmt= mysql_stmt_init(mysql);
  rc= mysql_stmt_prepare(stmt, SL(stmtstr));
  check_stmt_rc(rc, stmt);

  rc= mysql_stmt_execute(stmt);
  check_stmt_rc(rc, stmt);

  rc= mysql_stmt_store_result(stmt);
  check_stmt_rc(rc, stmt);

  rc= mysql_stmt_free_result(stmt);
  check_stmt_rc(rc, stmt);

  rc= mysql_stmt_execute(stmt);
  check_stmt_rc(rc, stmt);

  rc= mysql_stmt_store_result(stmt);
  check_stmt_rc(rc, stmt);
  rc= mysql_stmt_free_result(stmt);
  check_stmt_rc(rc, stmt);

  mysql_stmt_close(stmt);

  /* 3rd: non empty result without free_result */
  rc= mysql_query(mysql, "INSERT INTO t1 VALUES ('test_conc154')");
  check_mysql_rc(rc, mysql);

  stmt= mysql_stmt_init(mysql);
  rc= mysql_stmt_prepare(stmt, SL(stmtstr));
  check_stmt_rc(rc, stmt);

  rc= mysql_stmt_execute(stmt);
  check_stmt_rc(rc, stmt);

  rc= mysql_stmt_store_result(stmt);
  check_stmt_rc(rc, stmt);

  rc= mysql_stmt_execute(stmt);
  check_stmt_rc(rc, stmt);

  rc= mysql_stmt_store_result(stmt);
  check_stmt_rc(rc, stmt);

  mysql_stmt_close(stmt);

  /* 4th non empty result set with free_result */
  stmt= mysql_stmt_init(mysql);
  rc= mysql_stmt_prepare(stmt, SL(stmtstr));
  check_stmt_rc(rc, stmt);

  rc= mysql_stmt_execute(stmt);
  check_stmt_rc(rc, stmt);

  rc= mysql_stmt_store_result(stmt);
  check_stmt_rc(rc, stmt);

  rc= mysql_stmt_free_result(stmt);
  check_stmt_rc(rc, stmt);

  rc= mysql_stmt_execute(stmt);
  check_stmt_rc(rc, stmt);

  rc= mysql_stmt_store_result(stmt);
  check_stmt_rc(rc, stmt);
  rc= mysql_stmt_free_result(stmt);
  check_stmt_rc(rc, stmt);

  mysql_stmt_close(stmt);
  rc= mysql_query(mysql, "DROP TABLE IF EXISTS t1");
  check_mysql_rc(rc, mysql);

  return OK;
}

static int test_conc155(MYSQL *mysql)
{
  MYSQL_STMT *stmt;
  MYSQL_BIND bind;
  char buffer[50];
  int rc;

  rc= mysql_query(mysql, "DROP TABLE IF EXISTS t1");
  check_mysql_rc(rc, mysql);
  rc= mysql_query(mysql, "CREATE TABLE t1 (a TEXT)");
  check_mysql_rc(rc, mysql);
  rc= mysql_query(mysql, "INSERT INTO t1 VALUES ('zero terminated string')");
  check_mysql_rc(rc, mysql);

  stmt= mysql_stmt_init(mysql);
  rc= mysql_stmt_prepare(stmt, SL("SELECT a FROM t1"));
  check_stmt_rc(rc, stmt);

  rc= mysql_stmt_execute(stmt);
  check_stmt_rc(rc, stmt);

  memset(buffer, 'X', 50);
  memset(&bind, 0, sizeof(MYSQL_BIND));

  bind.buffer= buffer;
  bind.buffer_length= 50;
  bind.buffer_type= MYSQL_TYPE_STRING;

  rc= mysql_stmt_bind_result(stmt, &bind);
  check_stmt_rc(rc, stmt);

  rc= mysql_stmt_fetch(stmt);
  check_stmt_rc(rc, stmt);

  if (strlen(buffer) != strlen("zero terminated string"))
  {
    diag("Wrong buffer length");
    return FAIL;
  }

  mysql_stmt_close(stmt);
  rc= mysql_query(mysql, "DROP TABLE IF EXISTS t1");
  check_mysql_rc(rc, mysql);
  return OK;
}

static int test_conc168(MYSQL *mysql)
{
  MYSQL_STMT *stmt= mysql_stmt_init(mysql);

  MYSQL_BIND bind;
  char buffer[100];
  int rc;

  rc= mysql_query(mysql, "DROP TABLE IF EXISTS conc168");
  check_mysql_rc(rc, mysql);
  rc= mysql_query(mysql, "CREATE TABLE conc168(a datetime(3))");
  check_mysql_rc(rc, mysql);
  rc= mysql_query(mysql, "INSERT INTO conc168 VALUES ('2016-03-09 07:51:49.000'),('2016-03-09 07:51:49.001'),('2016-03-09 07:51:49.010')");
  check_mysql_rc(rc, mysql);

  memset(&bind, 0, sizeof(MYSQL_BIND));
  bind.buffer= buffer;
  bind.buffer_type= MYSQL_TYPE_STRING;
  bind.buffer_length= 100;

  rc= mysql_stmt_prepare(stmt, SL("SELECT a FROM conc168"));
  check_stmt_rc(rc, stmt);

  rc= mysql_stmt_execute(stmt);
  check_stmt_rc(rc, stmt);

  rc= mysql_stmt_bind_result(stmt, &bind);
  check_stmt_rc(rc, stmt);

  rc= mysql_stmt_fetch(stmt);
  check_stmt_rc(rc, stmt);
  FAIL_IF(strcmp(buffer, "2016-03-09 07:51:49.000"), "expected: 2016-03-09 07:51:49.000");

  rc= mysql_stmt_fetch(stmt);
  check_stmt_rc(rc, stmt);
  FAIL_IF(strcmp(buffer, "2016-03-09 07:51:49.001"), "expected: 2016-03-09 07:51:49.001");

  rc= mysql_stmt_fetch(stmt);
  check_stmt_rc(rc, stmt);
  FAIL_IF(strcmp(buffer, "2016-03-09 07:51:49.010"), "expected: 2016-03-09 07:51:49.010");

  mysql_stmt_close(stmt);
  rc= mysql_query(mysql, "DROP TABLE IF EXISTS conc168");
  check_mysql_rc(rc, mysql);
  return OK;
}

static int test_conc167(MYSQL *mysql)
{
  MYSQL_STMT *stmt= mysql_stmt_init(mysql);

  MYSQL_BIND bind[3];
  char buffer[100];
  int bit1=0, bit2=0;
  int rc;
  const char *stmt_str= "SELECT a,b,c FROM conc168";

  rc= mysql_query(mysql, "DROP TABLE IF EXISTS conc168");
  check_mysql_rc(rc, mysql);
  rc= mysql_query(mysql, "CREATE TABLE conc168(a bit, b bit, c varchar(10))");
  check_mysql_rc(rc, mysql);
  rc= mysql_query(mysql, "INSERT INTO conc168 VALUES (1,0, 'test12345')");
  check_mysql_rc(rc, mysql);

  memset(bind, 0, 3 * sizeof(MYSQL_BIND));
  bind[0].buffer= &bit1;
  bind[0].buffer_type= MYSQL_TYPE_BIT;
  bind[0].buffer_length= sizeof(int);
  bind[1].buffer= &bit2;
  bind[1].buffer_type= MYSQL_TYPE_BIT;
  bind[1].buffer_length= sizeof(int);
  bind[2].buffer= buffer;
  bind[2].buffer_type= MYSQL_TYPE_STRING;
  bind[2].buffer_length= 100;

  rc= mysql_stmt_prepare(stmt, SL(stmt_str));
  check_stmt_rc(rc, stmt);

  rc= mysql_stmt_execute(stmt);
  check_stmt_rc(rc, stmt);

  rc= mysql_stmt_bind_result(stmt, bind);
  check_stmt_rc(rc, stmt);

  rc= mysql_stmt_store_result(stmt);
  check_stmt_rc(rc, stmt);

  rc= mysql_stmt_fetch(stmt);
  check_stmt_rc(rc, stmt);

  diag("bit=%d %d char=%s", bit1, bit2, buffer);

  mysql_stmt_close(stmt);
  return OK;
}

static int test_conc177(MYSQL *mysql)
{
  MYSQL_STMT *stmt;
  int rc;
  MYSQL_BIND bind[2];
  const char *stmt_str= "SELECT a,b FROM t1";
  char buf1[128], buf2[128];

  rc= mysql_query(mysql, "DROP TABLE IF EXISTS t1");
  check_mysql_rc(rc, mysql);

  rc= mysql_query(mysql, "CREATE TABLE t1 (a double zerofill default 8.8,b float zerofill default 8.8)");
  check_mysql_rc(rc, mysql);
  rc= mysql_query(mysql, "INSERT INTO t1 VALUES (DEFAULT, DEFAULT)");
  check_mysql_rc(rc, mysql);

  stmt= mysql_stmt_init(mysql);
  rc= mysql_stmt_prepare(stmt, SL(stmt_str));
  check_stmt_rc(rc, stmt);
  rc= mysql_stmt_execute(stmt);
  check_stmt_rc(rc, stmt);

  memset(bind, 0, 2 * sizeof(MYSQL_BIND));
  bind[0].buffer= &buf1;
  bind[0].buffer_type= MYSQL_TYPE_STRING;
  bind[0].buffer_length= 128;
  bind[1].buffer= &buf2;
  bind[1].buffer_type= MYSQL_TYPE_STRING;
  bind[1].buffer_length= 128;

  rc= mysql_stmt_bind_result(stmt, bind);
  check_stmt_rc(rc, stmt);

  rc= mysql_stmt_fetch(stmt);
  mysql_stmt_close(stmt);

  diag("buf1 %s\nbuf2 %s", buf1, buf2);

  FAIL_IF(strcmp(buf1, "00000000000000000008.8"), "Expected 00000000000000000008.8");
  FAIL_IF(strcmp(buf2, "0000000008.8"), "Expected 0000000008.8");

  rc= mysql_query(mysql, "DROP TABLE IF EXISTS t1");
  check_mysql_rc(rc, mysql);

  rc= mysql_query(mysql, "CREATE TABLE t1 (a int(8) zerofill default 1, b int(4) zerofill default 1)");
  check_mysql_rc(rc, mysql);
  rc= mysql_query(mysql, "INSERT INTO t1 VALUES (DEFAULT, DEFAULT)");
  check_mysql_rc(rc, mysql);

  stmt= mysql_stmt_init(mysql);
  rc= mysql_stmt_prepare(stmt, SL(stmt_str));
  check_stmt_rc(rc, stmt);
  rc= mysql_stmt_execute(stmt);
  check_stmt_rc(rc, stmt);

  memset(bind, 0, 2 * sizeof(MYSQL_BIND));
  bind[0].buffer= &buf1;
  bind[0].buffer_type= MYSQL_TYPE_STRING;
  bind[0].buffer_length= 128;
  bind[1].buffer= &buf2;
  bind[1].buffer_type= MYSQL_TYPE_STRING;
  bind[1].buffer_length= 128;

  rc= mysql_stmt_bind_result(stmt, bind);
  check_stmt_rc(rc, stmt);

  rc= mysql_stmt_fetch(stmt);
  mysql_stmt_close(stmt);

  diag("buf1 %s\nbuf2 %s", buf1, buf2);

  FAIL_IF(strcmp(buf1, "00000001"), "Expected 00000001");
  FAIL_IF(strcmp(buf2, "0001"), "Expected 0001");
  rc= mysql_query(mysql, "DROP TABLE IF EXISTS t1");
  check_mysql_rc(rc, mysql);
  return OK;
}

static int test_conc179(MYSQL *mysql)
{
  MYSQL_STMT *stmt;
  int rc;
  const char *stmtstr= "CREATE TABLE t1 (`blurb_id` int NOT NULL DEFAULT 0, `blurb` text default '', PRIMARY KEY (blurb_id)) ENGINE='FEDERATED' DEFAULT CHARSET=latin1 CONNECTION='mysql://root@127.0.0.1:$SLAVE_MYPORT/test/t1'";

  rc= mysql_query(mysql, "set sql_mode=''");
  check_mysql_rc(rc, mysql);

  rc= mysql_query(mysql, "DROP TABLE IF EXISTS t1");
  check_mysql_rc(rc, mysql);

  stmt= mysql_stmt_init(mysql);
  rc= mysql_stmt_prepare(stmt, SL(stmtstr));
  check_stmt_rc(rc, stmt);

  if (mysql_get_server_version(mysql) >= 100100)
  {
    FAIL_IF(mysql_warning_count(mysql) < 2, "expected 2 or more warnings");
    FAIL_IF(mysql_stmt_warning_count(stmt) < 2, "expected 2 or more warnings");
  }

  mysql_stmt_close(stmt);
  rc= mysql_query(mysql, "DROP TABLE IF EXISTS t1");
  check_mysql_rc(rc, mysql);

  return OK;
}

static int test_conc182(MYSQL *mysql)
{
  MYSQL_STMT *stmt;
  int rc;
  MYSQL_BIND bind[2];
  char buf1[22];
  MYSQL_RES *result;
  MYSQL_ROW row;

  stmt= mysql_stmt_init(mysql);
  rc= mariadb_stmt_execute_direct(stmt, "DROP TABLE IF EXISTS t1", -1);
  check_stmt_rc(rc, stmt);
  rc= mariadb_stmt_execute_direct(stmt, "DROP TABLE IF EXISTS t1", -1);
  check_stmt_rc(rc, stmt);
  rc= mariadb_stmt_execute_direct(stmt, "SELECT 1", -1);
  check_stmt_rc(rc, stmt);
  rc= mariadb_stmt_execute_direct(stmt, "SELECT 1", -1);
  check_stmt_rc(rc, stmt);

  rc= mysql_stmt_close(stmt);
  check_mysql_rc(rc, mysql);

  rc= mysql_query(mysql, "SELECT row_count()");
  result= mysql_store_result(mysql);
  row= mysql_fetch_row(result);
  diag("buf: %s", row[0]);
  mysql_free_result(result);


  stmt= mysql_stmt_init(mysql);
  rc= mysql_stmt_prepare(stmt, "SELECT row_count()", -1);
  check_stmt_rc(rc, stmt);
  rc= mysql_stmt_execute(stmt);

  memset(bind, 0, 2 * sizeof(MYSQL_BIND));
  bind[0].buffer= &buf1;
  bind[0].buffer_length= bind[1].buffer_length= 20;
  bind[0].buffer_type= bind[1].buffer_type= MYSQL_TYPE_STRING;

  rc= mysql_stmt_bind_result(stmt, bind);

  while(!mysql_stmt_fetch(stmt))
  diag("b1: %s", buf1);
  rc= mysql_stmt_close(stmt);
  rc= mysql_query(mysql, "DROP TABLE IF EXISTS t1");
  check_mysql_rc(rc, mysql);
  return OK;
}

static int test_conc181(MYSQL *mysql)
{
  MYSQL_STMT *stmt;
  int rc;
  MYSQL_BIND bind;
  const char *stmt_str= "SELECT a FROM t1";
  float f=1;
  my_bool err= 0;

  rc= mysql_query(mysql, "DROP TABLE IF EXISTS t1");
  check_mysql_rc(rc, mysql);
  rc= mysql_query(mysql, "CREATE TABLE t1 (a int)");
  check_mysql_rc(rc, mysql);
  rc= mysql_query(mysql, "INSERT INTO t1 VALUES(1073741825)");
  check_mysql_rc(rc, mysql);

  stmt= mysql_stmt_init(mysql);
  rc= mysql_stmt_prepare(stmt, SL(stmt_str));
  check_stmt_rc(rc, stmt);

  rc= mysql_stmt_execute(stmt);
  check_stmt_rc(rc, stmt);

  memset(&bind, 0, sizeof(MYSQL_BIND));
  bind.buffer= &f;
  bind.error= &err;
  bind.buffer_type= MYSQL_TYPE_FLOAT;
  rc= mysql_stmt_bind_result(stmt, &bind);
  check_stmt_rc(rc, stmt);

  rc= mysql_stmt_fetch(stmt);
  diag("rc=%d err=%d float=%f, %d", rc, err, f, MYSQL_DATA_TRUNCATED);

  rc= mysql_stmt_close(stmt);
  rc= mysql_query(mysql, "DROP TABLE IF EXISTS t1");
  check_mysql_rc(rc, mysql);
  return OK;
}

static int test_conc198(MYSQL *mysql)
{
  MYSQL_STMT *stmt1, *stmt2;
  MYSQL_BIND my_bind[1];
  int32 a;
  int rc;
  int num_rows= 0;
  ulong type;
  ulong prefetch_rows= 3;


  mysql_query(mysql, "drop table if exists t1");
  mysql_query(mysql, "create table t1 (id integer not null primary key)");
  rc= mysql_query(mysql, "insert into t1 (id) values "
                         " (1), (2), (3), (4), (5), (6), (7), (8), (9)");
  check_mysql_rc(rc, mysql);

  stmt1= mysql_stmt_init(mysql);
  stmt2= mysql_stmt_init(mysql);
  /* Not implemented in 5.0 */
  type= (ulong) CURSOR_TYPE_SCROLLABLE;
  rc= mysql_stmt_attr_set(stmt1, STMT_ATTR_CURSOR_TYPE, (void*) &type);
  FAIL_UNLESS(rc, "Error expected");
  rc= mysql_stmt_attr_set(stmt2, STMT_ATTR_CURSOR_TYPE, (void*) &type);
  FAIL_UNLESS(rc, "Error expected");

  type= (ulong) CURSOR_TYPE_READ_ONLY;
  rc= mysql_stmt_attr_set(stmt1, STMT_ATTR_CURSOR_TYPE, (void*) &type);
  check_stmt_rc(rc, stmt1);
  rc= mysql_stmt_attr_set(stmt2, STMT_ATTR_CURSOR_TYPE, (void*) &type);
  check_stmt_rc(rc, stmt2);
  rc= mysql_stmt_attr_set(stmt1, STMT_ATTR_PREFETCH_ROWS,
                          (void*) &prefetch_rows);
  check_stmt_rc(rc, stmt1);
  rc= mysql_stmt_attr_set(stmt2, STMT_ATTR_PREFETCH_ROWS,
                          (void*) &prefetch_rows);
  check_stmt_rc(rc, stmt2);
  rc= mysql_stmt_prepare(stmt1, "SELECT * FROM t1 ORDER by id ASC" , -1);
  check_stmt_rc(rc, stmt1);
  rc= mysql_stmt_prepare(stmt2, "SELECT * FROM t1 ORDER by id DESC", -1);
  check_stmt_rc(rc, stmt2);

  rc= mysql_stmt_execute(stmt1);
  check_stmt_rc(rc, stmt1);
  rc= mysql_stmt_execute(stmt2);
  check_stmt_rc(rc, stmt2);

  memset(my_bind, '\0', sizeof(my_bind));
  my_bind[0].buffer_type= MYSQL_TYPE_LONG;
  my_bind[0].buffer= (void*) &a;
  my_bind[0].buffer_length= sizeof(a);
  mysql_stmt_bind_result(stmt1, my_bind);
  mysql_stmt_bind_result(stmt2, my_bind);

  while ((rc= mysql_stmt_fetch(stmt1)) == 0)
    ++num_rows;
  FAIL_UNLESS(num_rows == 9, "num_rows != 9");

  num_rows= 0;
  while ((rc= mysql_stmt_fetch(stmt2)) == 0)
    ++num_rows;
  FAIL_UNLESS(num_rows == 9, "num_rows != 9");

  rc= mysql_stmt_close(stmt1);
  rc= mysql_stmt_close(stmt2);
  FAIL_UNLESS(rc == 0, "");

  rc= mysql_query(mysql, "drop table t1");
  check_mysql_rc(rc, mysql);
  return OK;
}

static int test_conc205(MYSQL *mysql)
{
  MYSQL_STMT *stmt;
  MYSQL_BIND my_bind[3];
  char       data[8];
  ulong      length[3];
  int        rc, int_col;
  short      smint_col;
  my_bool    is_null[3];
  const char *query = "SELECT text_col, smint_col, int_col FROM test_conc205";

  rc= mysql_query(mysql, "drop table if exists test_conc205");
  check_mysql_rc(rc, mysql);
  rc= mysql_query(mysql, "CREATE TABLE test_conc205 (text_col TEXT, smint_col SMALLINT, int_col INT)");
  check_mysql_rc(rc, mysql);
  rc= mysql_query(mysql, "INSERT INTO test_conc205 VALUES('data01', 21893, 1718038908), ('data2', -25734, -1857802040)");
  check_mysql_rc(rc, mysql);

  stmt= mysql_stmt_init(mysql);
  FAIL_IF(!stmt, mysql_error(mysql));

  rc= mysql_stmt_prepare(stmt, SL(query));
  check_stmt_rc(rc, stmt);

  memset(my_bind, '\0', sizeof(my_bind));
  my_bind[0].buffer_type= MYSQL_TYPE_STRING;
  my_bind[0].buffer= (void *)data;
  my_bind[0].buffer_length= sizeof(data);
  my_bind[0].is_null= &is_null[0];
  my_bind[0].length= &length[0];

  my_bind[1].buffer_type= MYSQL_TYPE_SHORT;
  my_bind[1].buffer= &smint_col;
  my_bind[1].buffer_length= 2;
  my_bind[1].is_null= &is_null[1];
  my_bind[1].length= &length[1];

  my_bind[2].buffer_type= MYSQL_TYPE_LONG;
  my_bind[2].buffer= &int_col;
  my_bind[2].buffer_length= 4;
  my_bind[2].is_null= &is_null[2];
  my_bind[2].length= &length[2];

  rc= mysql_stmt_execute(stmt);
  check_stmt_rc(rc, stmt);

  rc= mysql_stmt_bind_result(stmt, my_bind);
  check_stmt_rc(rc, stmt);

  rc= mysql_stmt_fetch(stmt);
  check_stmt_rc(rc, stmt);

  FAIL_IF(length[0] != 6, "Wrong fetched string length");
  FAIL_IF(length[1] != 2, "Wrong fetched short length");
  FAIL_IF(length[2] != 4, "Wrong fetched int length");

  FAIL_IF(strncmp(data, "data01", length[0] + 1) != 0, "Wrong string value");
  FAIL_IF(smint_col != 21893, "Expected 21893");
  FAIL_IF(int_col != 1718038908, "Expected 1718038908");

  rc= mysql_stmt_fetch(stmt);
  check_stmt_rc(rc, stmt);

  FAIL_IF(length[0] != 5, "Wrong fetched string length");
  FAIL_IF(length[1] != 2, "Wrong fetched short length");
  FAIL_IF(length[2] != 4, "Wrong fetched int length");

  FAIL_IF(strncmp(data, "data2", length[0] + 1) != 0, "Wrong string value");
  FAIL_IF(smint_col != -25734, "Expected 21893");
  FAIL_IF(int_col != -1857802040, "Expected 1718038908");

  rc= mysql_stmt_fetch(stmt);
  FAIL_IF(rc != MYSQL_NO_DATA, "Expected MYSQL_NO_DATA");

  mysql_stmt_close(stmt);

  rc= mysql_query(mysql, "drop table test_conc205");
  check_mysql_rc(rc, mysql);

  return OK;
}

static int test_conc217(MYSQL *mysql)
{
  MYSQL_STMT *stmt= mysql_stmt_init(mysql);
  int rc;

  rc= mariadb_stmt_execute_direct(stmt, "SELECT 1 FROM nonexisting_table", -1);
  FAIL_IF(rc==0, "Expected error\n");
  rc= mysql_query(mysql, "drop table if exists t_count");
  check_mysql_rc(rc, mysql);
  rc= mysql_stmt_close(stmt);
  check_mysql_rc(rc, mysql);
  return OK;
}

static int test_conc208(MYSQL *mysql)
{
  MYSQL_STMT *stmt= mysql_stmt_init(mysql);
  int rc;
  int data;
  MYSQL_BIND bind;

  rc= mysql_stmt_prepare(stmt, "SELECT \"100\" UNION SELECT \"88\" UNION SELECT \"389789\"", -1);
  check_stmt_rc(rc, stmt);

  memset(&bind, 0, sizeof(MYSQL_BIND));
  bind.buffer_type= MYSQL_TYPE_LONG;
  bind.buffer= (void *)&data;

  rc= mysql_stmt_execute(stmt);
  check_stmt_rc(rc, stmt);

  rc= mysql_stmt_bind_result(stmt, &bind);

  while (mysql_stmt_fetch(stmt) != MYSQL_NO_DATA)
  {
    diag("data=%d", data);
    FAIL_IF(data != 100 && data != 88 && data != 389789, "Wrong value");
  }
  mysql_stmt_close(stmt);
  return OK;
}

static int test_mdev14165(MYSQL *mysql)
{
  int rc;
  MYSQL_STMT *stmt= mysql_stmt_init(mysql);
  MYSQL_FIELD *fields;
  MYSQL_RES *result;
  my_bool val= 1;
  MYSQL_BIND bind[1];
  char buf1[52];

  rc= mysql_options(mysql, MYSQL_REPORT_DATA_TRUNCATION, &val);

  rc= mysql_query(mysql, "DROP TABLE IF EXISTS t1");
  rc= mysql_query(mysql, "CREATE TABLE t1 (i INT(20) ZEROFILL)");
  check_mysql_rc(rc, mysql);
  rc= mysql_query(mysql, "INSERT INTO t1 VALUES (2),(1)");
  check_mysql_rc(rc, mysql);
  rc= mysql_stmt_prepare(stmt, "SELECT i FROM t1", -1);
  check_stmt_rc(rc, stmt);

  rc= mysql_stmt_execute(stmt);
  check_stmt_rc(rc, stmt);

  memset(bind, 0, sizeof(MYSQL_BIND));
  bind[0].buffer_type= MYSQL_TYPE_STRING;
  bind[0].buffer_length= 51;
  bind[0].buffer= buf1;

  mysql_stmt_bind_result(stmt, bind);

  rc= mysql_stmt_attr_set(stmt, STMT_ATTR_UPDATE_MAX_LENGTH, &val);
  check_stmt_rc(rc, stmt);
  rc= mysql_stmt_store_result(stmt);
  check_stmt_rc(rc, stmt);

  result= mysql_stmt_result_metadata(stmt);

  fields= mysql_fetch_fields(result);

  FAIL_IF(fields[0].length < 20, "Expected length=20");
  FAIL_IF(fields[0].max_length < 20, "Expected max_length=20");

  mysql_stmt_fetch(stmt);

  FAIL_UNLESS(strcmp(buf1, "00000000000000000002") == 0, "Wrong result");
  mysql_free_result(result);

  mysql_stmt_close(stmt);

  rc= mysql_query(mysql, "DROP TABLE t1");
  check_mysql_rc(rc, mysql);
  return OK;
}

static int test_compress(MYSQL *mysql)
{
  MYSQL_STMT *stmt= mysql_stmt_init(mysql);
  int rc;

  rc= mariadb_stmt_execute_direct(stmt, SL("SELECT 1 FROM DUAL"));
  check_stmt_rc(rc, stmt);

  mysql_stmt_close(stmt);

  return OK;
}

static int test_codbc138(MYSQL *mysql)
{
  int rc;
<<<<<<< HEAD
  MYSQL_STMT *stmt= mysql_stmt_init(mysql);
  MYSQL_BIND bind[1];
  MYSQL_TIME tm;

  rc= mysql_stmt_prepare(stmt, SL("SELECT DATE_ADD('2018-02-01', INTERVAL -188 DAY)"));
  check_stmt_rc(rc, stmt);

  rc= mysql_stmt_execute(stmt);
  check_stmt_rc(rc, stmt);

  memset(bind, 0, sizeof(MYSQL_BIND));
  bind[0].buffer_type= MYSQL_TYPE_DATETIME;
  bind[0].buffer= &tm;
  bind[0].buffer_length= sizeof(MYSQL_TIME);

  rc= mysql_stmt_bind_result(stmt, bind);
  check_stmt_rc(rc, stmt);

  rc= mysql_stmt_fetch(stmt);
  check_stmt_rc(rc, stmt);

  if (tm.year != 2017 && tm.day != 28 && tm.month != 7)
  {
    diag("Error: Expected 2017-07-02");
    return FAIL;
  }
  if (tm.minute | tm.second || tm.second_part)
  {
    diag("Error: minute, second or second_part is not zero");
    return FAIL;
  }
=======
  MYSQL_STMT *stmt;
  MYSQL_BIND bind[1];
  MYSQL_TIME tm;
  int i= 0;

  struct st_time_test {
    const char *statement;
    MYSQL_TIME tm;
  } time_test[]= {
    {"SELECT DATE_ADD('2018-02-01', INTERVAL -188 DAY)",
     {2017,7,28,0,0,0,0L,0, MYSQL_TIMESTAMP_DATE}
    },
    {"SELECT '2001-02-03 11:12:13.123456'",
     {2001,2,3,11,12,13,123456L,0, MYSQL_TIMESTAMP_DATETIME}
    },
    {"SELECT '-11:12:13'",
     {0,0,0,11,12,13,0,1, MYSQL_TIMESTAMP_TIME}
    },
    {"SELECT ' '",
     {0,0,0,0,0,0,0,0, MYSQL_TIMESTAMP_ERROR}
    },
    {"SELECT '1--'",
     {1,0,0,0,0,0,0,0, MYSQL_TIMESTAMP_ERROR}
    },
    {"SELECT '-2001-01-01'",
     {1,0,0,0,0,0,0,0, MYSQL_TIMESTAMP_ERROR}
    },
    {"SELECT '-11:00'",
     {1,0,0,0,0,0,0,0, MYSQL_TIMESTAMP_ERROR}
    },
    {NULL, {0}}
  };

  while (time_test[i].statement)
  {
    stmt= mysql_stmt_init(mysql);
    rc= mysql_stmt_prepare(stmt, SL(time_test[i].statement));
    check_stmt_rc(rc, stmt);
    rc= mysql_stmt_execute(stmt);
    check_stmt_rc(rc, stmt);
    rc= mysql_stmt_store_result(stmt);

    memset(bind, 0, sizeof(MYSQL_BIND));
    bind[0].buffer_type= MYSQL_TYPE_DATETIME;
    bind[0].buffer= &tm;
    bind[0].buffer_length= sizeof(MYSQL_TIME);

    rc= mysql_stmt_bind_result(stmt, bind);
    check_stmt_rc(rc, stmt);
    rc= mysql_stmt_fetch(stmt);
    check_stmt_rc(rc, stmt);
    diag("test: %s %d %d", time_test[i].statement, tm.time_type, time_test[i].tm.time_type);
    if (time_test[i].tm.time_type == MYSQL_TIMESTAMP_ERROR)
    {
      FAIL_UNLESS(tm.time_type == MYSQL_TIMESTAMP_ERROR, "MYSQL_TIMESTAMP_ERROR expected");
    }
    else
      FAIL_UNLESS(memcmp(&tm, &time_test[i].tm, sizeof(MYSQL_TIME)) == 0, "time_in != time_out");
    mysql_stmt_close(stmt);
    i++;
  }

  return OK;
}

static int test_conc334(MYSQL *mysql)
{
  MYSQL_STMT *stmt= mysql_stmt_init(mysql);
  MYSQL_RES *result;
  MYSQL_FIELD *field;
  int rc;

  rc= mysql_stmt_prepare(stmt, SL("SHOW ENGINES"));
  check_stmt_rc(rc, stmt);

  rc= mysql_stmt_execute(stmt);
  check_stmt_rc(rc, stmt);

  result= mysql_stmt_result_metadata(stmt);
  if (!result)
  {
    diag("Coudn't retrieve result set");
    mysql_stmt_close(stmt);
    return FAIL;
  }

  mysql_field_seek(result, 0);

  while ((field= mysql_fetch_field(result)))
  {
    FAIL_IF(field->name_length == 0, "Invalid name length (0)");
    FAIL_IF(field->table_length == 0, "Invalid name length (0)");
  }
  mysql_free_result(result);
  mysql_stmt_close(stmt);

  return OK;
}

static int test_conc344(MYSQL *mysql)
{
  MYSQL_STMT *stmt= mysql_stmt_init(mysql);
  int rc;

  rc= mysql_query(mysql, "CREATE OR REPLACE TABLE t1 (a int, b int)");
  check_mysql_rc(rc, mysql);
  rc= mysql_query(mysql, "INSERT INTO t1 VALUES (1,1), (2,2),(3,3),(4,4),(5,5)");
  check_mysql_rc(rc, mysql);

  rc= mysql_stmt_prepare(stmt, SL("SELECT * FROM t1 ORDER BY a"));
  check_stmt_rc(rc, stmt);

  rc= mysql_stmt_execute(stmt);
  check_stmt_rc(rc, stmt);

  while (!mysql_stmt_fetch(stmt));
  FAIL_IF(mysql_stmt_num_rows(stmt) != 5, "expected 5 rows");
  rc= mysql_stmt_execute(stmt);
  check_stmt_rc(rc, stmt);
  rc= mysql_stmt_fetch(stmt);
  diag("num_rows: %lld", mysql_stmt_num_rows(stmt));
  FAIL_IF(mysql_stmt_num_rows(stmt) != 1, "expected 1 row");
>>>>>>> d0f20145

  mysql_stmt_close(stmt);
  return OK;
}

struct my_tests_st my_tests[] = {
  {"test_conc344", test_conc344, TEST_CONNECTION_NEW, 0, NULL, NULL},
  {"test_conc334", test_conc334, TEST_CONNECTION_NEW, 0, NULL, NULL},
  {"test_compress", test_compress, TEST_CONNECTION_NEW, CLIENT_COMPRESS, NULL, NULL},
  {"test_codbc138", test_codbc138, TEST_CONNECTION_DEFAULT, 0, NULL, NULL},
  {"test_conc208", test_conc208, TEST_CONNECTION_DEFAULT, 0, NULL, NULL},
  {"test_mdev14165", test_mdev14165, TEST_CONNECTION_DEFAULT, 0, NULL, NULL},
  {"test_conc208", test_conc208, TEST_CONNECTION_DEFAULT, 0, NULL, NULL},
  {"test_conc217", test_conc217, TEST_CONNECTION_DEFAULT, 0, NULL, NULL},
  {"test_conc205", test_conc205, TEST_CONNECTION_DEFAULT, 0, NULL, NULL},
  {"test_conc198", test_conc198, TEST_CONNECTION_DEFAULT, 0, NULL, NULL},
  {"test_conc182", test_conc182, TEST_CONNECTION_DEFAULT, 0, NULL, NULL},
  {"test_conc181", test_conc181, TEST_CONNECTION_DEFAULT, 0, NULL, NULL},
  {"test_conc179", test_conc179, TEST_CONNECTION_DEFAULT, 0, NULL, NULL},
  {"test_conc177", test_conc177, TEST_CONNECTION_DEFAULT, 0, NULL, NULL},
  {"test_conc167", test_conc167, TEST_CONNECTION_DEFAULT, 0, NULL, NULL},
  {"test_conc168", test_conc168, TEST_CONNECTION_DEFAULT, 0, NULL, NULL},
  {"test_conc155", test_conc155, TEST_CONNECTION_DEFAULT, 0, NULL, NULL},
  {"test_conc154", test_conc154, TEST_CONNECTION_DEFAULT, 0, NULL , NULL},
  {"test_conc141", test_conc141, TEST_CONNECTION_NEW, 0, NULL , NULL},
  {"test_conc67", test_conc67, TEST_CONNECTION_DEFAULT, 0, NULL , NULL},
  {"test_conc_5", test_conc_5, TEST_CONNECTION_DEFAULT, 0, NULL , NULL},
  {"test_bug1115", test_bug1115, TEST_CONNECTION_DEFAULT, 0, NULL , NULL},
  {"test_bug1180", test_bug1180, TEST_CONNECTION_DEFAULT, 0, NULL , NULL},
  {"test_bug1644", test_bug1644, TEST_CONNECTION_DEFAULT, 0, NULL , NULL},
  {"test_bug11037", test_bug11037, TEST_CONNECTION_DEFAULT, 0, NULL , NULL},
  {"test_bug11183", test_bug11183, TEST_CONNECTION_DEFAULT, 0, NULL , NULL},
  {"test_bug12744", test_bug12744, TEST_CONNECTION_DEFAULT, 0, NULL , NULL},
  {"test_bug1500", test_bug1500, TEST_CONNECTION_DEFAULT, 0, NULL , NULL},
  {"test_bug15510", test_bug15510, TEST_CONNECTION_DEFAULT, 0, NULL , NULL},
  {"test_bug15518", test_bug15518, TEST_CONNECTION_NEW | TEST_CONNECTION_DONT_CLOSE, CLIENT_MULTI_STATEMENTS, NULL , NULL},
  {"test_bug15613", test_bug15613, TEST_CONNECTION_DEFAULT, 0, NULL , NULL},
  {"test_bug16144", test_bug16144, TEST_CONNECTION_DEFAULT, 0, NULL , NULL},
  {"test_bug1664", test_bug1664, TEST_CONNECTION_DEFAULT, 0, NULL , NULL},
  {"test_bug1946", test_bug1946, TEST_CONNECTION_DEFAULT, 0, NULL , NULL},
  {"test_bug2247", test_bug2247, TEST_CONNECTION_DEFAULT, 0, NULL , NULL},
  {"test_bug2248", test_bug2248, TEST_CONNECTION_DEFAULT, 0, NULL , NULL},
  {"test_bug20152", test_bug20152, TEST_CONNECTION_DEFAULT, 0, NULL , NULL},
  {"test_bug23383", test_bug23383, TEST_CONNECTION_DEFAULT, 0, NULL , NULL},
  {"test_bug27592", test_bug27592, TEST_CONNECTION_DEFAULT, 0, NULL , NULL},
  {"test_bug28934", test_bug28934, TEST_CONNECTION_DEFAULT, 0, NULL , NULL},
  {"test_bug36004", test_bug36004, TEST_CONNECTION_DEFAULT, 0, NULL , NULL},
  {"test_bug3035", test_bug3035, TEST_CONNECTION_DEFAULT, 0, NULL , NULL},
  {"test_bug3117", test_bug3117, TEST_CONNECTION_DEFAULT, 0, NULL , NULL},
  {"test_bug3796", test_bug3796, TEST_CONNECTION_DEFAULT, 0, NULL , NULL},
  {"test_bug4026", test_bug4026, TEST_CONNECTION_DEFAULT, 0, NULL , NULL},
  {"test_bug4030", test_bug4030, TEST_CONNECTION_DEFAULT, 0, NULL , NULL},
  {"test_bug4079", test_bug4079, TEST_CONNECTION_DEFAULT, 0, NULL , NULL},
  {"test_bug4172", test_bug4172, TEST_CONNECTION_DEFAULT, 0, NULL , NULL},
  {"test_bug4231", test_bug4231, TEST_CONNECTION_DEFAULT, 0, NULL , NULL},
  {"test_bug4236", test_bug4236, TEST_CONNECTION_DEFAULT, 0, NULL , NULL},
  {"test_bug5126", test_bug5126, TEST_CONNECTION_DEFAULT, 0, NULL , NULL},
  {"test_bug5194", test_bug5194, TEST_CONNECTION_DEFAULT, 0, NULL , NULL},
  {"test_bug5315", test_bug5315, TEST_CONNECTION_DEFAULT, 0, NULL , NULL},
  {"test_bug5399", test_bug5399, TEST_CONNECTION_DEFAULT, 0, NULL , NULL},
  {"test_bug6046", test_bug6046, TEST_CONNECTION_DEFAULT, 0, NULL , NULL},
  {"test_bug6049", test_bug6049, TEST_CONNECTION_DEFAULT, 0, NULL , NULL},
  {"test_bug6058", test_bug6058, TEST_CONNECTION_DEFAULT, 0, NULL , NULL},
  {"test_bug6059", test_bug6059, TEST_CONNECTION_DEFAULT, 0, NULL , NULL},
  {"test_bug6096", test_bug6096, TEST_CONNECTION_DEFAULT, 0, NULL , NULL},
  {"test_bug7990", test_bug7990, TEST_CONNECTION_DEFAULT, 0, NULL , NULL},
  {"test_bug8330", test_bug8330, TEST_CONNECTION_DEFAULT, 0, NULL , NULL},
  {"test_bug8722", test_bug8722, TEST_CONNECTION_DEFAULT, 0, NULL , NULL},
  {"test_ps_conj_select", test_ps_conj_select, TEST_CONNECTION_DEFAULT, 0, NULL , NULL},
  {"test_ps_null_param", test_ps_null_param, TEST_CONNECTION_DEFAULT, 0, NULL , NULL},
  {"test_ps_query_cache", test_ps_query_cache, TEST_CONNECTION_DEFAULT, 0, NULL , NULL},
  {"test_ushort_bug", test_ushort_bug, TEST_CONNECTION_DEFAULT, 0, NULL , NULL},
  {"test_field_misc", test_field_misc, TEST_CONNECTION_DEFAULT, 0, NULL , NULL},
  {"test_mem_overun", test_mem_overun, TEST_CONNECTION_DEFAULT, 0, NULL , NULL},
  {"test_decimal_bug", test_decimal_bug, TEST_CONNECTION_DEFAULT, 0, NULL , NULL},
  {"test_explain_bug", test_explain_bug, TEST_CONNECTION_DEFAULT, 0, NULL , NULL},
  {"test_sshort_bug", test_sshort_bug, TEST_CONNECTION_DEFAULT, 0, NULL , NULL},
  {"test_stiny_bug", test_stiny_bug, TEST_CONNECTION_DEFAULT, 0, NULL , NULL},
  {"test_bug53311", test_bug53311, TEST_CONNECTION_NEW, 0, NULL , NULL},
  {NULL, NULL, 0, 0, NULL, NULL}
};

int main(int argc, char **argv)
{
  if (argc > 1)
    get_options(argc, argv);

  get_envvars();

  run_tests(my_tests);

  return(exit_status());
}<|MERGE_RESOLUTION|>--- conflicted
+++ resolved
@@ -4654,39 +4654,6 @@
 static int test_codbc138(MYSQL *mysql)
 {
   int rc;
-<<<<<<< HEAD
-  MYSQL_STMT *stmt= mysql_stmt_init(mysql);
-  MYSQL_BIND bind[1];
-  MYSQL_TIME tm;
-
-  rc= mysql_stmt_prepare(stmt, SL("SELECT DATE_ADD('2018-02-01', INTERVAL -188 DAY)"));
-  check_stmt_rc(rc, stmt);
-
-  rc= mysql_stmt_execute(stmt);
-  check_stmt_rc(rc, stmt);
-
-  memset(bind, 0, sizeof(MYSQL_BIND));
-  bind[0].buffer_type= MYSQL_TYPE_DATETIME;
-  bind[0].buffer= &tm;
-  bind[0].buffer_length= sizeof(MYSQL_TIME);
-
-  rc= mysql_stmt_bind_result(stmt, bind);
-  check_stmt_rc(rc, stmt);
-
-  rc= mysql_stmt_fetch(stmt);
-  check_stmt_rc(rc, stmt);
-
-  if (tm.year != 2017 && tm.day != 28 && tm.month != 7)
-  {
-    diag("Error: Expected 2017-07-02");
-    return FAIL;
-  }
-  if (tm.minute | tm.second || tm.second_part)
-  {
-    diag("Error: minute, second or second_part is not zero");
-    return FAIL;
-  }
-=======
   MYSQL_STMT *stmt;
   MYSQL_BIND bind[1];
   MYSQL_TIME tm;
@@ -4785,13 +4752,15 @@
 
   return OK;
 }
-
 static int test_conc344(MYSQL *mysql)
 {
   MYSQL_STMT *stmt= mysql_stmt_init(mysql);
   int rc;
 
-  rc= mysql_query(mysql, "CREATE OR REPLACE TABLE t1 (a int, b int)");
+  rc= mysql_query(mysql, "DROP TABLE IF EXISTS t1");
+  check_mysql_rc(rc, mysql);
+ 
+  rc= mysql_query(mysql, "CREATE TABLE t1 (a int, b int)");
   check_mysql_rc(rc, mysql);
   rc= mysql_query(mysql, "INSERT INTO t1 VALUES (1,1), (2,2),(3,3),(4,4),(5,5)");
   check_mysql_rc(rc, mysql);
@@ -4809,7 +4778,6 @@
   rc= mysql_stmt_fetch(stmt);
   diag("num_rows: %lld", mysql_stmt_num_rows(stmt));
   FAIL_IF(mysql_stmt_num_rows(stmt) != 1, "expected 1 row");
->>>>>>> d0f20145
 
   mysql_stmt_close(stmt);
   return OK;
