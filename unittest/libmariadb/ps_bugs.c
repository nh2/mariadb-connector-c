--- conflicted
+++ resolved
@@ -5549,11 +5549,8 @@
 }
 
 struct my_tests_st my_tests[] = {
-<<<<<<< HEAD
+  {"test_mdev19838", test_mdev19838, TEST_CONNECTION_DEFAULT, 0, NULL, NULL},
   {"test_conc525", test_conc525, TEST_CONNECTION_DEFAULT, 0, NULL, NULL},
-=======
-  {"test_mdev19838", test_mdev19838, TEST_CONNECTION_DEFAULT, 0, NULL, NULL},
->>>>>>> ae9f1453
   {"test_conc566", test_conc566, TEST_CONNECTION_DEFAULT, 0, NULL, NULL},
   {"test_conc512", test_conc512, TEST_CONNECTION_DEFAULT, 0, NULL, NULL},
   {"test_conc504", test_conc504, TEST_CONNECTION_DEFAULT, 0, NULL, NULL},
