--- conflicted
+++ resolved
@@ -979,19 +979,10 @@
     do {
       printf("# SESSION_TRACK_VARIABLES: %*.*s\n", (int)len, (int)len, data);
     } while (!mysql_session_track_get_next(mysql, SESSION_TRACK_SYSTEM_VARIABLES, &data, &len));
-
     diag("charset: %s", mysql->charset->csname);
-<<<<<<< HEAD
     FAIL_IF(strcmp(mysql->charset->csname, "ascii"),
             "Expected charset 'ascii'");
-=======
-    if (mariadb_connection(mysql) && mysql_get_server_version(mysql) >= 100600) {
-      diag("skipping since utf8mb3 isn't handled in 3.1");
-      return SKIP;
-    }
->>>>>>> 367c53a2
-
-    FAIL_IF(strcmp(mysql->charset->csname, "utf8"), "Expected charset 'utf8'");
+
     rc= mysql_query(mysql, "SET NAMES latin1");
     check_mysql_rc(rc, mysql);
     FAIL_IF(strcmp(mysql->charset->csname, "latin1"), "Expected charset 'latin1'");
