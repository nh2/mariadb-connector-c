--- conflicted
+++ resolved
@@ -66,12 +66,6 @@
 
   rc= mysql_kill(mysql, mysql_thread_id(mysql));
   sleep(5);
-<<<<<<< HEAD
-
-  rc= mysql_ping(mysql);
-  check_mysql_rc(rc, mysql);
-=======
->>>>>>> 6bed75bb
 
   rc= mysql_ping(mysql);
   check_mysql_rc(rc, mysql);
