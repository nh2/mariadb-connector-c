/************************************************************************************
<<<<<<< HEAD
  Copyright (C) 2017, 2021, MariaDB Corporation AB
=======
  Copyright (C) 2017, 2022, MariaDB Corporation AB
>>>>>>> 9db7314a

  This library is free software; you can redistribute it and/or
  modify it under the terms of the GNU Library General Public
  License as published by the Free Software Foundation; either
  version 2 of the License, or (at your option) any later version.

  This library is distributed in the hope that it will be useful,
  but WITHOUT ANY WARRANTY; without even the implied warranty of
  MERCHANTABILITY or FITNESS FOR A PARTICULAR PURPOSE.  See the GNU
  Library General Public License for more details.

  You should have received a copy of the GNU Library General Public
  License along with this library; if not see <http://www.gnu.org/licenses>
  or write to the Free Software Foundation, Inc.,
  51 Franklin St., Fifth Floor, Boston, MA 02110, USA
 *************************************************************************************/
#ifndef _WIN32
#define _GNU_SOURCE 1
#endif

#ifdef HAVE_WINCRYPT
#undef HAVE_GNUTLS
#undef HAVE_OPENSSL
#endif

#if defined(HAVE_OPENSSL) || defined(HAVE_WINCRYPT)

#include <ma_global.h>
#include <mysql.h>
#include <mysql/client_plugin.h>
#include <string.h>
#include <memory.h>
#include <errmsg.h>
#include <ma_global.h>
#include <ma_sys.h>
#include <ma_common.h>

#ifndef WIN32
#include <dlfcn.h>
#endif

#if defined(HAVE_WINCRYPT)
#include <wincrypt.h>
#elif defined(HAVE_OPENSSL)
#include <openssl/rsa.h>
#include <openssl/pem.h>
#include <openssl/err.h>
#endif

#define MAX_PW_LEN 1024

/* function prototypes */
static int auth_sha256_client(MYSQL_PLUGIN_VIO *vio, MYSQL *mysql);
static int auth_sha256_init(char *unused1,
    size_t unused2,
    int unused3,
    va_list);


#ifndef PLUGIN_DYNAMIC
struct st_mysql_client_plugin_AUTHENTICATION sha256_password_client_plugin=
#else
struct st_mysql_client_plugin_AUTHENTICATION _mysql_client_plugin_declaration_ =
#endif
{
  MYSQL_CLIENT_AUTHENTICATION_PLUGIN,
  MYSQL_CLIENT_AUTHENTICATION_PLUGIN_INTERFACE_VERSION,
  "sha256_password",
  "Georg Richter",
  "SHA256 Authentication Plugin",
  {0,1,0},
  "LGPL",
  NULL,
  auth_sha256_init,
  NULL,
  NULL,
  auth_sha256_client
};

#ifdef HAVE_WINCRYPT
static LPBYTE ma_load_pem(const char *buffer, DWORD *buffer_len)
{
  LPBYTE der_buffer= NULL;
  DWORD der_buffer_length= 0;

  if (buffer_len == NULL || *buffer_len == 0)
    return NULL;
  /* calculate the length of DER binary */
  if (!CryptStringToBinaryA(buffer, *buffer_len, CRYPT_STRING_BASE64HEADER,
        NULL, &der_buffer_length, NULL, NULL))
    goto end;
  /* allocate DER binary buffer */
  if (!(der_buffer= (LPBYTE)LocalAlloc(0, der_buffer_length)))
    goto end;
  /* convert to DER binary */
  if (!CryptStringToBinaryA(buffer, *buffer_len, CRYPT_STRING_BASE64HEADER,
        der_buffer, &der_buffer_length, NULL, NULL))
    goto end;

  *buffer_len= der_buffer_length;

  return der_buffer;

end:
  if (der_buffer)
    LocalFree(der_buffer);
  *buffer_len= 0;
  return NULL;
}
#endif

static char *load_pub_key_file(const char *filename, int *pub_key_size)
{
  FILE *fp= NULL;
  char *buffer= NULL;
  unsigned char error= 1;
  size_t bytes_read= 0;
  long fsize= 0;

  if (!pub_key_size)
    return NULL;

  if (!(fp= fopen(filename, "r")))
    goto end;

  if (fseek(fp, 0, SEEK_END))
    goto end;

  fsize= ftell(fp);
  if (fsize < 0)
    goto end;

  rewind(fp);

  if (!(buffer= malloc(fsize + 1)))
    goto end;

  bytes_read= fread(buffer, 1, (size_t)fsize, fp);
  if (bytes_read < (size_t)fsize)
    goto end;

  *pub_key_size= (int)bytes_read;

  error= 0;

end:
  if (fp)
    fclose(fp);
  if (error && buffer)
  {
    free(buffer);
    buffer= NULL;
  }
  return buffer;
}


static int auth_sha256_client(MYSQL_PLUGIN_VIO *vio, MYSQL *mysql)
{
  unsigned char *packet;
  int packet_length;
  int rc= CR_ERROR;
  char passwd[MAX_PW_LEN];
<<<<<<< HEAD
  unsigned int rsa_size;
=======
  unsigned int rsa_size= 0;
>>>>>>> 9db7314a
  unsigned int pwlen, i;

#if defined(HAVE_OPENSSL)
  EVP_PKEY *pubkey= NULL;
  EVP_PKEY_CTX *ctx= NULL;
  size_t outlen= 0;
  unsigned char *rsa_enc_pw= NULL;
  BIO *bio;
#elif defined(HAVE_WINCRYPT)
  unsigned char rsa_enc_pw[MAX_PW_LEN];
  HCRYPTKEY pubkey= 0;
  HCRYPTPROV hProv= 0;
  LPBYTE der_buffer= NULL;
  DWORD der_buffer_len= 0;
  CERT_PUBLIC_KEY_INFO *publicKeyInfo= NULL;
  DWORD ParamSize= sizeof(DWORD);
  int publicKeyInfoLen= 0;
#endif
  char *filebuffer= NULL;

  /* read error */
  if ((packet_length= vio->read_packet(vio, &packet)) < 0)
    return CR_ERROR;

  if (packet_length != SCRAMBLE_LENGTH + 1)
    return CR_SERVER_HANDSHAKE_ERR;

  memmove(mysql->scramble_buff, packet, SCRAMBLE_LENGTH);
  mysql->scramble_buff[SCRAMBLE_LENGTH]= 0;

  /* if a tls session is active we need to send plain password */
  if (mysql->client_flag & CLIENT_SSL)
  {
    if (vio->write_packet(vio, (unsigned char *)mysql->passwd, (int)strlen(mysql->passwd) + 1))
      return CR_ERROR;
    return CR_OK;
  }

  /* send empty packet if no password was provided */
  if (!mysql->passwd || !mysql->passwd[0])
  {
    if (vio->write_packet(vio, 0, 0))
      return CR_ERROR;
    return CR_OK;
  }

  /* read public key file (if specified) */
  if (mysql->options.extension &&
      mysql->options.extension->server_public_key)
  {
    filebuffer= load_pub_key_file(mysql->options.extension->server_public_key,
                             &packet_length);
  }

  /* if no public key file was specified or if we couldn't read the file,
     we ask server to send public key */
  if (!filebuffer)
  {
    unsigned char buf= 1;
    if (vio->write_packet(vio, &buf, 1))
      return CR_ERROR;
    if ((packet_length=vio->read_packet(vio, &packet)) == -1)
      return CR_ERROR;
  }
#if defined(HAVE_OPENSSL)
  bio= BIO_new_mem_buf(filebuffer ? (unsigned char *)filebuffer : packet,
                       packet_length);
<<<<<<< HEAD
  if (!(pubkey= PEM_read_bio_PUBKEY(bio, NULL, NULL, NULL)))
    goto error;
  if (!(ctx= EVP_PKEY_CTX_new(pubkey, NULL)))
    goto error;
  if (EVP_PKEY_encrypt_init(ctx) <= 0)
    goto error;
  if (EVP_PKEY_CTX_set_rsa_padding(ctx, RSA_PKCS1_OAEP_PADDING) <= 0)
    goto error;
  rsa_size= EVP_PKEY_size(pubkey);
=======
  if ((pubkey= PEM_read_bio_PUBKEY(bio, NULL, NULL, NULL)))
  {
    if (!(ctx= EVP_PKEY_CTX_new(pubkey, NULL)))
      goto error;
    if (EVP_PKEY_encrypt_init(ctx) <= 0)
      goto error;
    if (EVP_PKEY_CTX_set_rsa_padding(ctx, RSA_PKCS1_OAEP_PADDING) <= 0)
      goto error;
    rsa_size= EVP_PKEY_size(pubkey);
  }
>>>>>>> 9db7314a
  BIO_free(bio);
  bio= NULL;
  ERR_clear_error();
#elif defined(HAVE_WINCRYPT)
  der_buffer_len= packet_length;
  /* Load pem and convert it to binary object. New length will be returned
     in der_buffer_len */
  if (!(der_buffer= ma_load_pem(filebuffer ? filebuffer : (char *)packet, &der_buffer_len)))
    goto error;

  /* Create context and load public key */
  if (!CryptDecodeObjectEx(X509_ASN_ENCODING, X509_PUBLIC_KEY_INFO,
                           der_buffer, der_buffer_len,
                           CRYPT_DECODE_ALLOC_FLAG, NULL,
                           &publicKeyInfo, (DWORD *)&publicKeyInfoLen))
    goto error;
  LocalFree(der_buffer);

  if (!CryptAcquireContext(&hProv, NULL, NULL, PROV_RSA_FULL, 
                           CRYPT_VERIFYCONTEXT))
    goto error;
  if (!CryptImportPublicKeyInfo(hProv, X509_ASN_ENCODING,
                                publicKeyInfo, &pubkey))
    goto error;

  /* Get rsa_size */
  CryptGetKeyParam(pubkey, KP_KEYLEN, (BYTE *)&rsa_size, &ParamSize, 0);
  rsa_size /= 8;
#endif
  if (!pubkey)
    return CR_ERROR;

  pwlen= (unsigned int)strlen(mysql->passwd) + 1;  /* include terminating zero */
  if (pwlen > MAX_PW_LEN)
    goto error;
  memcpy(passwd, mysql->passwd, pwlen);

  /* xor password with scramble */
  for (i=0; i < pwlen; i++)
    passwd[i]^= *(mysql->scramble_buff + i % SCRAMBLE_LENGTH);

  /* encrypt scrambled password */
#if defined(HAVE_OPENSSL)
  if (EVP_PKEY_encrypt(ctx, NULL, &outlen, (unsigned char *)passwd, pwlen) <= 0)
    goto error;
  if (!(rsa_enc_pw= malloc(outlen)))
    goto error;
  if (EVP_PKEY_encrypt(ctx, rsa_enc_pw, &outlen, (unsigned char *)passwd, pwlen) <= 0)
    goto error;
#elif defined(HAVE_WINCRYPT)
  if (!CryptEncrypt(pubkey, 0, TRUE, CRYPT_OAEP, (BYTE *)passwd, (DWORD *)&pwlen, MAX_PW_LEN))
    goto error;
  /* Windows encrypts as little-endian, while server (openssl) expects
     big-endian, so we have to revert the string */
  for (i= 0; i < rsa_size / 2; i++)
  {
    rsa_enc_pw[i]= passwd[rsa_size - 1 - i];
    rsa_enc_pw[rsa_size - 1 - i]= passwd[i];
  }
#endif
  if (vio->write_packet(vio, rsa_enc_pw, rsa_size))
    goto error;

  rc= CR_OK;
error:
#if defined(HAVE_OPENSSL)
  if (pubkey)
    EVP_PKEY_free(pubkey);
  if (bio)
    BIO_free(bio);
  if (ctx)
    EVP_PKEY_CTX_free(ctx);
  if (rsa_enc_pw)
    free(rsa_enc_pw);
#elif defined(HAVE_WINCRYPT)
  CryptReleaseContext(hProv, 0);
  if (publicKeyInfo)
    LocalFree(publicKeyInfo);
#endif
  free(filebuffer);
  return rc;
}
/* }}} */

/* {{{ static int auth_sha256_init */
/*
   Initialization routine

   SYNOPSIS
   auth_sha256_init
   unused1
   unused2
   unused3
   unused4

   DESCRIPTION
   Init function checks if the caller provides own dialog function.
   The function name must be mariadb_auth_dialog or
   mysql_authentication_dialog_ask. If the function cannot be found,
   we will use owr own simple command line input.

   RETURN
   0           success
 */
static int auth_sha256_init(char *unused1 __attribute__((unused)), 
    size_t unused2  __attribute__((unused)), 
    int unused3     __attribute__((unused)), 
    va_list unused4 __attribute__((unused)))
{
  return 0;
}
/* }}} */

#endif  /* defined(HAVE_OPENSSL) || defined(HAVE_WINCRYPT) */<|MERGE_RESOLUTION|>--- conflicted
+++ resolved
@@ -1,9 +1,5 @@
 /************************************************************************************
-<<<<<<< HEAD
-  Copyright (C) 2017, 2021, MariaDB Corporation AB
-=======
   Copyright (C) 2017, 2022, MariaDB Corporation AB
->>>>>>> 9db7314a
 
   This library is free software; you can redistribute it and/or
   modify it under the terms of the GNU Library General Public
@@ -167,11 +163,7 @@
   int packet_length;
   int rc= CR_ERROR;
   char passwd[MAX_PW_LEN];
-<<<<<<< HEAD
   unsigned int rsa_size;
-=======
-  unsigned int rsa_size= 0;
->>>>>>> 9db7314a
   unsigned int pwlen, i;
 
 #if defined(HAVE_OPENSSL)
@@ -239,7 +231,6 @@
 #if defined(HAVE_OPENSSL)
   bio= BIO_new_mem_buf(filebuffer ? (unsigned char *)filebuffer : packet,
                        packet_length);
-<<<<<<< HEAD
   if (!(pubkey= PEM_read_bio_PUBKEY(bio, NULL, NULL, NULL)))
     goto error;
   if (!(ctx= EVP_PKEY_CTX_new(pubkey, NULL)))
@@ -249,18 +240,6 @@
   if (EVP_PKEY_CTX_set_rsa_padding(ctx, RSA_PKCS1_OAEP_PADDING) <= 0)
     goto error;
   rsa_size= EVP_PKEY_size(pubkey);
-=======
-  if ((pubkey= PEM_read_bio_PUBKEY(bio, NULL, NULL, NULL)))
-  {
-    if (!(ctx= EVP_PKEY_CTX_new(pubkey, NULL)))
-      goto error;
-    if (EVP_PKEY_encrypt_init(ctx) <= 0)
-      goto error;
-    if (EVP_PKEY_CTX_set_rsa_padding(ctx, RSA_PKCS1_OAEP_PADDING) <= 0)
-      goto error;
-    rsa_size= EVP_PKEY_size(pubkey);
-  }
->>>>>>> 9db7314a
   BIO_free(bio);
   bio= NULL;
   ERR_clear_error();
