os: linux
dist: focal
language: c
services: docker
addons:
  hosts:
    - mariadb.example.com

cache:
  apt: true
  ccache: true
  directories:
    - $HOME/docker

before_install:
  - git clone https://github.com/mariadb-corporation/connector-test-machine.git
  # Load cached docker images
  - if [[ -d $HOME/docker ]]; then ls $HOME/docker/*.tar.gz | xargs -I {file} sh -c "zcat {file} | docker load"; fi

install:
  - |-
    if [ -z "$server_branch" ] ; then
      case $TRAVIS_OS_NAME in
        windows)
          connector-test-machine/launch.bat -t "$srv" -v "$v" -d testc
          ;;
        linux)
          source connector-test-machine/launch.sh -t "$srv" -v "$v" -d testc -l "$local" -n "$native"
          ;;
      esac
    fi


env: local=0

jobs:
  fast_finish: true
  allow_failures:
    - env: srv=maxscale
    - env: srv=skysql
    - env: srv=skysql-ha
    - env: srv=xpand
  include:
    - env: srv=mariadb v=10.5
      os: windows
      language: shell
    - env: srv=mariadb v=10.3 local=1
      dist: bionic
    - env: srv=mariadb v=10.4 local=1
    - env: srv=mariadb v=10.5 local=1
    - env: srv=mariadb v=10.6 local=1
    - env: srv=mariadb v=10.7 local=1
    - if: type = push AND fork = false
      env: srv=mariadb-es v=10.5
    - if: type = push AND fork = false
      env: srv=maxscale
    - if: type = push AND fork = false
      env: srv=xpand
    - if: type = push AND fork = false
      env: srv=build v=10.6
    - env: srv=mysql v=5.7 native=1
    - env: srv=mysql v=8.0 native=1
    - if: type = push AND fork = false
      env: srv=skysql
    - if: type = push AND fork = false
      env: srv=skysql-ha
<<<<<<< HEAD
    - env: server_branch=10.8
    - env: server_branch=10.8 TEST_OPTION=--ps-protocol
=======
    - env: server_branch=10.3
    - env: server_branch=10.3 TEST_OPTION=--ps-protocol
    - env: server_branch=10.4
    - env: server_branch=10.4 TEST_OPTION=--ps-protocol
    - env: server_branch=10.5
    - env: server_branch=10.5 TEST_OPTION=--ps-protocol
    - env: server_branch=10.6
    - env: server_branch=10.6 TEST_OPTION=--ps-protocol
>>>>>>> 45a5ee17

script: ./travis.sh<|MERGE_RESOLUTION|>--- conflicted
+++ resolved
@@ -64,18 +64,7 @@
       env: srv=skysql
     - if: type = push AND fork = false
       env: srv=skysql-ha
-<<<<<<< HEAD
     - env: server_branch=10.8
     - env: server_branch=10.8 TEST_OPTION=--ps-protocol
-=======
-    - env: server_branch=10.3
-    - env: server_branch=10.3 TEST_OPTION=--ps-protocol
-    - env: server_branch=10.4
-    - env: server_branch=10.4 TEST_OPTION=--ps-protocol
-    - env: server_branch=10.5
-    - env: server_branch=10.5 TEST_OPTION=--ps-protocol
-    - env: server_branch=10.6
-    - env: server_branch=10.6 TEST_OPTION=--ps-protocol
->>>>>>> 45a5ee17
 
 script: ./travis.sh