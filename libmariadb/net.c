--- conflicted
+++ resolved
@@ -164,11 +164,7 @@
     DBUG_RETURN(1);
   }
   pkt_length = (length+IO_SIZE-1) & ~(IO_SIZE-1);
-<<<<<<< HEAD
-    /* reallocate buffer:
-=======
   /* reallocate buffer:
->>>>>>> 9d12de08
      size= pkt_length + NET_HEADER_SIZE + COMP_HEADER_SIZE */
   if (!(buff=(uchar*) my_realloc((char*) net->buff, 
                                  pkt_length + NET_HEADER_SIZE + COMP_HEADER_SIZE,
