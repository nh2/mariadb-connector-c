--- conflicted
+++ resolved
@@ -353,29 +353,26 @@
 IF(ZLIB_FOUND AND WITH_EXTERNAL_ZLIB)
   INCLUDE_DIRECTORIES(${ZLIB_INCLUDE_DIR})
 ELSE()
-<<<<<<< HEAD
-=======
   SET(ZLIB_SOURCES
-    ../zlib/adler32.c 
-    ../zlib/compress.c
-    ../zlib/crc32.c
-    ../zlib/deflate.c
-    ../zlib/gzclose.c
-    ../zlib/gzlib.c
-    ../zlib/gzread.c
-    ../zlib/gzwrite.c
-    ../zlib/infback.c
-    ../zlib/inffast.c
-    ../zlib/inflate.c
-    ../zlib/inftrees.c
-    ../zlib/trees.c
-    ../zlib/uncompr.c
-    ../zlib/zutil.c
+    ${CC_SOURCE_DIR}/external/zlib/adler32.c
+    ${CC_SOURCE_DIR}/external/zlib/compress.c
+    ${CC_SOURCE_DIR}/external/zlib/crc32.c
+    ${CC_SOURCE_DIR}/external/zlib/deflate.c
+    ${CC_SOURCE_DIR}/external/zlib/gzclose.c
+    ${CC_SOURCE_DIR}/external/zlib/gzlib.c
+    ${CC_SOURCE_DIR}/external/zlib/gzread.c
+    ${CC_SOURCE_DIR}/external/zlib/gzwrite.c
+    ${CC_SOURCE_DIR}/external/zlib/infback.c
+    ${CC_SOURCE_DIR}/external/zlib/inffast.c
+    ${CC_SOURCE_DIR}/external/zlib/inflate.c
+    ${CC_SOURCE_DIR}/external/zlib/inftrees.c
+    ${CC_SOURCE_DIR}/external/zlib/trees.c
+    ${CC_SOURCE_DIR}/external/zlib/uncompr.c
+    ${CC_SOURCE_DIR}/external/zlib/zutil.c
   )
   IF(MSVC)
     SET_SOURCE_FILES_PROPERTIES(${ZLIB_SOURCES} PROPERTIES COMPILE_FLAGS -W0)
   ENDIF()
->>>>>>> 630919e1
   SET(LIBMARIADB_SOURCES ${LIBMARIADB_SOURCES} ${ZLIB_SOURCES})
   INCLUDE_DIRECTORIES(${CMAKE_SOURCE_DIR}/external/zlib)
 ENDIF()
