/****************************************************************************
  Copyright (C) 2012 Monty Program AB
                2013, 2022 MariaDB Corporation AB

  This library is free software; you can redistribute it and/or
  modify it under the terms of the GNU Library General Public
  License as published by the Free Software Foundation; either
  version 2 of the License, or (at your option) any later version.

  This library is distributed in the hope that it will be useful,
  but WITHOUT ANY WARRANTY; without even the implied warranty of
  MERCHANTABILITY or FITNESS FOR A PARTICULAR PURPOSE.  See the GNU
  Library General Public License for more details.

  You should have received a copy of the GNU Library General Public
  License along with this library; if not see <http://www.gnu.org/licenses>
  or write to the Free Software Foundation, Inc.,
  51 Franklin St., Fifth Floor, Boston, MA 02110, USA

  Part of this code includes code from the PHP project which
  is freely available from http://www.php.net
 *****************************************************************************/

/* The implementation for prepared statements was ported from PHP's mysqlnd
   extension, written by Andrey Hristov, Georg Richter and Ulf Wendel

   Original file header:
   +----------------------------------------------------------------------+
   | PHP Version 5                                                        |
   +----------------------------------------------------------------------+
   | Copyright (c) 2006-2011 The PHP Group                                |
   +----------------------------------------------------------------------+
   | This source file is subject to version 3.01 of the PHP license,      |
   | that is bundled with this package in the file LICENSE, and is        |
   | available through the world-wide-web at the following url:           |
   | http://www.php.net/license/3_01.txt                                  |
   | If you did not receive a copy of the PHP license and are unable to   |
   | obtain it through the world-wide-web, please send a note to          |
   | license@php.net so we can mail you a copy immediately.               |
   +----------------------------------------------------------------------+
   | Authors: Georg Richter <georg@mysql.com>                             |
   |          Andrey Hristov <andrey@mysql.com>                           |
   |          Ulf Wendel <uwendel@mysql.com>                              |
   +----------------------------------------------------------------------+
   */

#include "ma_global.h"
#include <ma_sys.h>
#include <ma_string.h>
#include <mariadb_ctype.h>
#include "mysql.h"
#include "errmsg.h"
#include <ma_pvio.h>
#include <sys/stat.h>
#include <signal.h>
#include <time.h>
#include <mysql/client_plugin.h>
#include <ma_common.h>
#include "ma_priv.h"
#include <assert.h>


#define UPDATE_STMT_ERROR(stmt)\
SET_CLIENT_STMT_ERROR((stmt), (stmt)->mysql->net.last_errno, (stmt)->mysql->net.sqlstate, (stmt)->mysql->net.last_error)

#define STMT_NUM_OFS(type, a, r) (((type *)(a))[r])
#define MADB_RESET_ERROR     1
#define MADB_RESET_LONGDATA  2
#define MADB_RESET_SERVER    4
#define MADB_RESET_BUFFER    8
#define MADB_RESET_STORED   16

#define MAX_TIME_STR_LEN 13
#define MAX_DATE_STR_LEN 5
#define MAX_DATETIME_STR_LEN 12

typedef struct
{
  MA_MEM_ROOT fields_ma_alloc_root;
} MADB_STMT_EXTENSION;

static my_bool net_stmt_close(MYSQL_STMT *stmt, my_bool remove);

static my_bool is_not_null= 0;
static my_bool is_null= 1;

void stmt_set_error(MYSQL_STMT *stmt,
                  unsigned int error_nr,
                  const char *sqlstate,
                  const char *format,
                  ...)
{
  va_list ap;

  const char *errmsg;

  stmt->last_errno= error_nr;
  ma_strmake(stmt->sqlstate, sqlstate, SQLSTATE_LENGTH);

  if (!format)
  {
    if (IS_MYSQL_ERROR(error_nr) || IS_MARIADB_ERROR(error_nr))
      errmsg= ER(error_nr);
    else {
      snprintf(stmt->last_error, MYSQL_ERRMSG_SIZE - 1,
               ER_UNKNOWN_ERROR_CODE, error_nr);
      return;
    }
  }

  va_start(ap, format);
  vsnprintf(stmt->last_error, MYSQL_ERRMSG_SIZE - 1,
            format ? format : errmsg, ap);
  va_end(ap);
  return;
}

my_bool mthd_supported_buffer_type(enum enum_field_types type)
{
  switch (type) {
  case MYSQL_TYPE_BIT:
  case MYSQL_TYPE_BLOB:
  case MYSQL_TYPE_DATE:
  case MYSQL_TYPE_DATETIME:
  case MYSQL_TYPE_DECIMAL:
  case MYSQL_TYPE_DOUBLE:
  case MYSQL_TYPE_FLOAT:
  case MYSQL_TYPE_GEOMETRY:
  case MYSQL_TYPE_INT24:
  case MYSQL_TYPE_LONG:
  case MYSQL_TYPE_LONG_BLOB:
  case MYSQL_TYPE_LONGLONG:
  case MYSQL_TYPE_MEDIUM_BLOB:
  case MYSQL_TYPE_NEWDATE:
  case MYSQL_TYPE_NEWDECIMAL:
  case MYSQL_TYPE_NULL:
  case MYSQL_TYPE_SHORT:
  case MYSQL_TYPE_STRING:
  case MYSQL_TYPE_JSON:
  case MYSQL_TYPE_TIME:
  case MYSQL_TYPE_TIMESTAMP:
  case MYSQL_TYPE_TINY:
  case MYSQL_TYPE_TINY_BLOB:
  case MYSQL_TYPE_VAR_STRING:
  case MYSQL_TYPE_YEAR:
    return 1;
    break;
  default:
    return 0;
    break;
  }
}

static my_bool madb_reset_stmt(MYSQL_STMT *stmt, unsigned int flags);
static my_bool mysql_stmt_internal_reset(MYSQL_STMT *stmt, my_bool is_close);
static int stmt_unbuffered_eof(MYSQL_STMT *stmt __attribute__((unused)),
                               uchar **row __attribute__((unused)))
{
  return MYSQL_NO_DATA;
}

static int stmt_unbuffered_fetch(MYSQL_STMT *stmt, uchar **row)
{
  ulong pkt_len;

  pkt_len= ma_net_safe_read(stmt->mysql);

  if (pkt_len == packet_error)
  {
    stmt->fetch_row_func= stmt_unbuffered_eof;
    return(1);
  }

  if (stmt->mysql->net.read_pos[0] == 254)
  {
    *row = NULL;
    stmt->fetch_row_func= stmt_unbuffered_eof;
    return(MYSQL_NO_DATA);
  }
  else
    *row = stmt->mysql->net.read_pos;
  stmt->result.rows++;
  return(0);
}

static int stmt_buffered_fetch(MYSQL_STMT *stmt, uchar **row)
{
  if (!stmt->result_cursor)
  {
    *row= NULL;
    stmt->state= MYSQL_STMT_FETCH_DONE;
    return MYSQL_NO_DATA;
  }
  stmt->state= MYSQL_STMT_USER_FETCHING;
  *row= (uchar *)stmt->result_cursor->data;

  stmt->result_cursor= stmt->result_cursor->next;
  return 0;
}

int mthd_stmt_read_all_rows(MYSQL_STMT *stmt)
{
  MYSQL_DATA *result= &stmt->result;
  MYSQL_ROWS *current, **pprevious;
  ulong packet_len;
  unsigned char *p;

  pprevious= &result->data;

  while ((packet_len = ma_net_safe_read(stmt->mysql)) != packet_error)
  {
    p= stmt->mysql->net.read_pos;
    if (packet_len > 7 || p[0] != 254)
    {
      /* allocate space for rows */
      if (!(current= (MYSQL_ROWS *)ma_alloc_root(&result->alloc, sizeof(MYSQL_ROWS) + packet_len)))
      {
        SET_CLIENT_STMT_ERROR(stmt, CR_OUT_OF_MEMORY, SQLSTATE_UNKNOWN, 0);
        return(1);
      }
      current->data= (MYSQL_ROW)(current + 1);
      *pprevious= current;
      pprevious= &current->next;

      /* copy binary row, we will encode it during mysql_stmt_fetch */
      memcpy((char *)current->data, (char *)p, packet_len);

      if (stmt->update_max_length)
      {
        uchar *null_ptr, bit_offset= 4;
        uchar *cp= p;
        unsigned int i;

        cp++; /* skip first byte */
        null_ptr= cp;
        cp+= (stmt->field_count + 9) / 8;

        for (i=0; i < stmt->field_count; i++)
        {
          if (!(*null_ptr & bit_offset))
          {
            if (mysql_ps_fetch_functions[stmt->fields[i].type].pack_len < 0)
            {
              /* We need to calculate the sizes for date and time types */
              size_t len= net_field_length(&cp);
              switch(stmt->fields[i].type) {
              case MYSQL_TYPE_TIME:
              case MYSQL_TYPE_DATE:
              case MYSQL_TYPE_DATETIME:
              case MYSQL_TYPE_TIMESTAMP:
                stmt->fields[i].max_length= mysql_ps_fetch_functions[stmt->fields[i].type].max_len;
                break;
              default:
                if (len > stmt->fields[i].max_length)
                  stmt->fields[i].max_length= (ulong)len;
                break;
              }
              cp+= len;
            }
            else
            {
              if (stmt->fields[i].flags & ZEROFILL_FLAG)
              {
                /* The -1 is because a ZEROFILL:ed field is always unsigned */
                size_t len= MAX(stmt->fields[i].length, mysql_ps_fetch_functions[stmt->fields[i].type].max_len-1);
                if (len > stmt->fields[i].max_length)
                  stmt->fields[i].max_length= (unsigned long)len;
              }
              else if (!stmt->fields[i].max_length)
              {
                stmt->fields[i].max_length= mysql_ps_fetch_functions[stmt->fields[i].type].max_len;
                if (stmt->fields[i].flags & UNSIGNED_FLAG &&
                    stmt->fields[i].type != MYSQL_TYPE_INT24 &&
                    stmt->fields[i].type != MYSQL_TYPE_LONGLONG)
                {
                  /*
                    Unsigned integers has one character less than signed integers
                    as '-' is counted as part of max_length
                  */
                  stmt->fields[i].max_length--;
                }
              }
              cp+= mysql_ps_fetch_functions[stmt->fields[i].type].pack_len;
            }
          }
          if (!((bit_offset <<=1) & 255))
          {
            bit_offset= 1; /* To next byte */
            null_ptr++;
          }
        }
      }
      current->length= packet_len;
      result->rows++;
    } else  /* end of stream */
    {
      unsigned int last_status= stmt->mysql->server_status;
      *pprevious= 0;
      /* sace status info */
      p++;
      stmt->upsert_status.warning_count= stmt->mysql->warning_count= uint2korr(p);
      p+=2;
      stmt->upsert_status.server_status= stmt->mysql->server_status= uint2korr(p);
      ma_status_callback(stmt->mysql, last_status);
      stmt->result_cursor= result->data;
      return(0);
    }
  }
  stmt->result_cursor= 0;
  SET_CLIENT_STMT_ERROR(stmt, stmt->mysql->net.last_errno, stmt->mysql->net.sqlstate,
      stmt->mysql->net.last_error);
  return(1);
}

static int stmt_cursor_fetch(MYSQL_STMT *stmt, uchar **row)
{
  uchar buf[STMT_ID_LENGTH + 4];
  MYSQL_DATA *result= &stmt->result;

  if (stmt->state < MYSQL_STMT_USE_OR_STORE_CALLED)
  {
    SET_CLIENT_STMT_ERROR(stmt, CR_COMMANDS_OUT_OF_SYNC, SQLSTATE_UNKNOWN, 0);
    return(1);
  }

  /* do we have some prefetched rows available ? */
  if (stmt->result_cursor)
    return(stmt_buffered_fetch(stmt, row));
  if (stmt->upsert_status.server_status & SERVER_STATUS_LAST_ROW_SENT)
    stmt->upsert_status.server_status&=  ~SERVER_STATUS_LAST_ROW_SENT;
  else
  {
    int4store(buf, stmt->stmt_id);
    int4store(buf + STMT_ID_LENGTH, stmt->prefetch_rows);

    if (stmt->mysql->methods->db_command(stmt->mysql, COM_STMT_FETCH, (char *)buf, sizeof(buf), 1, stmt))
    {
      UPDATE_STMT_ERROR(stmt);
      return(1);
    }

    /* free previously allocated buffer */
    ma_free_root(&result->alloc, MYF(MY_KEEP_PREALLOC));
    result->data= 0;
    result->rows= 0;

    if (!stmt->mysql->options.extension->skip_read_response)
    {
      if (stmt->mysql->methods->db_stmt_read_all_rows(stmt))
        return(1);

      return(stmt_buffered_fetch(stmt, row));
    }
  }
  /* no more cursor data available */
  *row= NULL;
  return(MYSQL_NO_DATA);
}

/* flush one result set */
void mthd_stmt_flush_unbuffered(MYSQL_STMT *stmt)
{
  ulong packet_len;
  int in_resultset= stmt->state > MYSQL_STMT_EXECUTED &&
                    stmt->state < MYSQL_STMT_FETCH_DONE;
  while ((packet_len = ma_net_safe_read(stmt->mysql)) != packet_error)
  {
    unsigned int last_status= stmt->mysql->server_status;
    uchar *pos= stmt->mysql->net.read_pos;

    if (!in_resultset && *pos == 0) /* OK */
    {
      pos++;
      net_field_length(&pos);
      net_field_length(&pos);
      stmt->mysql->server_status= uint2korr(pos);
      ma_status_callback(stmt->mysql, last_status);
      goto end;
    }
    if (packet_len < 8 && *pos == 254) /* EOF */
    {
      if (mariadb_connection(stmt->mysql))
      {
        stmt->mysql->server_status= uint2korr(pos + 3);
        ma_status_callback(stmt->mysql, last_status);
        if (in_resultset)
          goto end;
        in_resultset= 1;
      }
      else
        goto end;
    }
  }
end:
  stmt->state= MYSQL_STMT_FETCH_DONE;
}

int mthd_stmt_fetch_to_bind(MYSQL_STMT *stmt, unsigned char *row)
{
  uint i;
  size_t truncations= 0;
  unsigned char *null_ptr, bit_offset= 4;
  row++; /* skip status byte */
  null_ptr= row;
  row+= (stmt->field_count + 9) / 8;

  for (i=0; i < stmt->field_count; i++)
  {
    /* save row position for fetching values in pieces */
    if (*null_ptr & bit_offset)
    {
      if (stmt->result_callback)
        stmt->result_callback(stmt->user_data, i, NULL);
      else
      {
        if (!stmt->bind[i].is_null)
          stmt->bind[i].is_null= &stmt->bind[i].is_null_value;
        *stmt->bind[i].is_null= 1;
        stmt->bind[i].u.row_ptr= NULL;
      }
    } else
    {
      stmt->bind[i].u.row_ptr= row;
      if (!stmt->bind_result_done ||
          stmt->bind[i].flags & MADB_BIND_DUMMY)
      {
        unsigned long length;

        if (stmt->result_callback)
          stmt->result_callback(stmt->user_data, i, &row);
        else {
          if (mysql_ps_fetch_functions[stmt->fields[i].type].pack_len >= 0)
            length= mysql_ps_fetch_functions[stmt->fields[i].type].pack_len;
          else
            length= net_field_length(&row);
          row+= length;
          if (!stmt->bind[i].length)
            stmt->bind[i].length= &stmt->bind[i].length_value;
          *stmt->bind[i].length= stmt->bind[i].length_value= length;
        }
      }
      else
      {
        if (!stmt->bind[i].length)
          stmt->bind[i].length= &stmt->bind[i].length_value;
        if (!stmt->bind[i].is_null)
          stmt->bind[i].is_null= &stmt->bind[i].is_null_value;
        *stmt->bind[i].is_null= 0;
        mysql_ps_fetch_functions[stmt->fields[i].type].func(&stmt->bind[i], &stmt->fields[i], &row);
        if (stmt->mysql->options.report_data_truncation)
          truncations+= *stmt->bind[i].error;
      }
    }

    if (!((bit_offset <<=1) & 255)) {
      bit_offset= 1; /* To next byte */
      null_ptr++;
    }
  }
  return((truncations) ? MYSQL_DATA_TRUNCATED : 0);
}

MYSQL_RES *_mysql_stmt_use_result(MYSQL_STMT *stmt)
{
  MYSQL *mysql= stmt->mysql;

  if (!stmt->field_count ||
      (!stmt->cursor_exists && mysql->status != MYSQL_STATUS_STMT_RESULT) ||
      (stmt->cursor_exists && mysql->status != MYSQL_STATUS_READY) ||
      (stmt->state != MYSQL_STMT_WAITING_USE_OR_STORE))
  {
    SET_CLIENT_ERROR(mysql, CR_COMMANDS_OUT_OF_SYNC, SQLSTATE_UNKNOWN, 0);
    return(NULL);
  }

  CLEAR_CLIENT_STMT_ERROR(stmt);

  stmt->state = MYSQL_STMT_USE_OR_STORE_CALLED;
  if (!stmt->cursor_exists)
    stmt->fetch_row_func= stmt_unbuffered_fetch; //mysql_stmt_fetch_unbuffered_row;
  else
    stmt->fetch_row_func= stmt_cursor_fetch;

  return(NULL);
}

unsigned char *mysql_net_store_length(unsigned char *packet, size_t length)
{
  if (length < (unsigned long long) L64(251)) {
    *packet = (unsigned char) length;
    return packet + 1;
  }

  if (length < (unsigned long long) L64(65536)) {
    *packet++ = 252;
    int2store(packet,(uint) length);
    return packet + 2;
  }

  if (length < (unsigned long long) L64(16777216)) {
    *packet++ = 253;
    int3store(packet,(ulong) length);
    return packet + 3;
  }
  *packet++ = 254;
  int8store(packet, length);
  return packet + 8;
}

static long ma_get_length(MYSQL_STMT *stmt, unsigned int param_nr, unsigned long row_nr)
{
  if (!stmt->params[param_nr].length)
    return 0;
  if (stmt->param_callback)
    return (long)*stmt->params[param_nr].length;
  if (stmt->row_size)
    return *(long *)((char *)stmt->params[param_nr].length + row_nr * stmt->row_size);
  else
    return stmt->params[param_nr].length[row_nr];
}

static signed char ma_get_indicator(MYSQL_STMT *stmt, unsigned int param_nr, unsigned long row_nr)
{
  if (!MARIADB_STMT_BULK_SUPPORTED(stmt) ||
      !stmt->array_size ||
      !stmt->params[param_nr].u.indicator)
    return 0;
  if (stmt->param_callback)
    return *stmt->params[param_nr].u.indicator;
  if (stmt->row_size)
    return *((char *)stmt->params[param_nr].u.indicator + (row_nr * stmt->row_size));
  return stmt->params[param_nr].u.indicator[row_nr];
}

static void *ma_get_buffer_offset(MYSQL_STMT *stmt, enum enum_field_types type,
                                  void *buffer, unsigned long row_nr)
{
  if (stmt->param_callback)
    return buffer;

  if (stmt->array_size)
  {
    int len;
    if (stmt->row_size)
      return (void *)((char *)buffer + stmt->row_size * row_nr);
    len= mysql_ps_fetch_functions[type].pack_len;
    if (len > 0)
      return (void *)((char *)buffer + len * row_nr);
    return ((void **)buffer)[row_nr];
  }
  return buffer;
}

int store_param(MYSQL_STMT *stmt, int column, unsigned char **p, unsigned long row_nr)
{
  void *buf= ma_get_buffer_offset(stmt, stmt->params[column].buffer_type,
                                  stmt->params[column].buffer, row_nr);
  signed char indicator= ma_get_indicator(stmt, column, row_nr);

  switch (stmt->params[column].buffer_type) {
  case MYSQL_TYPE_TINY:
    int1store(*p, (*(uchar *)buf));
    (*p) += 1;
    break;
  case MYSQL_TYPE_SHORT:
  case MYSQL_TYPE_YEAR:
    int2store(*p, (*(short *)buf));
    (*p) += 2;
    break;
  case MYSQL_TYPE_FLOAT:
    float4store(*p, (*(float *)buf));
    (*p) += 4;
    break;
  case MYSQL_TYPE_DOUBLE:
    float8store(*p, (*(double *)buf));
    (*p) += 8;
    break;
  case MYSQL_TYPE_LONGLONG:
    int8store(*p, (*(ulonglong *)buf));
    (*p) += 8;
    break;
  case MYSQL_TYPE_LONG:
  case MYSQL_TYPE_INT24:
    int4store(*p, (*(int32 *)buf));
    (*p)+= 4;
    break;
  case MYSQL_TYPE_TIME:
  {
    /* binary encoding:
       Offset     Length  Field
       0          1       Length
       1          1       negative
       2-5        4       day
       6          1       hour
       7          1       minute
       8          1       second;
       9-13       4       second_part
       */
    MYSQL_TIME *t= (MYSQL_TIME *)ma_get_buffer_offset(stmt, stmt->params[column].buffer_type,
                                                      stmt->params[column].buffer, row_nr);
    char t_buffer[MAX_TIME_STR_LEN];
    uint len= 0;

    t_buffer[1]= t->neg ? 1 : 0;
    int4store(t_buffer + 2, t->day);
    t_buffer[6]= (uchar) t->hour;
    t_buffer[7]= (uchar) t->minute;
    t_buffer[8]= (uchar) t->second;
    if (t->second_part)
    {
      int4store(t_buffer + 9, t->second_part);
      len= 12;
    }
    else if (t->day || t->hour || t->minute || t->second)
      len= 8;
    t_buffer[0]= len++;
    memcpy(*p, t_buffer, len);
    (*p)+= len;
    break;
  }
  case MYSQL_TYPE_DATE:
  case MYSQL_TYPE_TIMESTAMP:
  case MYSQL_TYPE_DATETIME:
  {
    /* binary format for date, timestamp and datetime
       Offset     Length  Field
       0          1       Length
       1-2        2       Year
       3          1       Month
       4          1       Day
       5          1       Hour
       6          1       minute
       7          1       second
       8-11       4       secondpart
       */
    MYSQL_TIME *t= (MYSQL_TIME *)ma_get_buffer_offset(stmt, stmt->params[column].buffer_type,
                                                      stmt->params[column].buffer, row_nr);
    char t_buffer[MAX_DATETIME_STR_LEN];
    uint len= 0;

    int2store(t_buffer + 1, t->year);
    t_buffer[3]= (char) t->month;
    t_buffer[4]= (char) t->day;
    t_buffer[5]= (char) t->hour;
    t_buffer[6]= (char) t->minute;
    t_buffer[7]= (char) t->second;
    if (t->second_part)
    {
      int4store(t_buffer + 8, t->second_part);
      len= 11;
    }
    else if (t->hour || t->minute || t->second)
      len= 7;
    else if (t->year || t->month || t->day)
      len= 4;
    else
      len=0;
    t_buffer[0]= len++;
    memcpy(*p, t_buffer, len);
    (*p)+= len;
    break;
  }
  case MYSQL_TYPE_TINY_BLOB:
  case MYSQL_TYPE_MEDIUM_BLOB:
  case MYSQL_TYPE_LONG_BLOB:
  case MYSQL_TYPE_BLOB:
  case MYSQL_TYPE_VARCHAR:
  case MYSQL_TYPE_VAR_STRING:
  case MYSQL_TYPE_STRING:
  case MYSQL_TYPE_JSON:
  case MYSQL_TYPE_DECIMAL:
  case MYSQL_TYPE_NEWDECIMAL:
  {
    ulong len;
    /* to is after p. The latter hasn't been moved */
    uchar *to;

    if (indicator == STMT_INDICATOR_NTS)
      len= -1;
    else
      len= ma_get_length(stmt, column, row_nr);

    if (len == (ulong)-1)
      len= (ulong)strlen((char *)buf);

    to = mysql_net_store_length(*p, len);

    if (len)
      memcpy(to, buf, len);
    (*p) = to + len;
    break;
  }

  default:
    /* unsupported parameter type */
    SET_CLIENT_STMT_ERROR(stmt, CR_UNSUPPORTED_PARAM_TYPE, SQLSTATE_UNKNOWN, 0);
    return 1;
  }
  return 0;
}

/* {{{ ma_stmt_execute_generate_simple_request */
unsigned char* ma_stmt_execute_generate_simple_request(MYSQL_STMT *stmt, size_t *request_len)
{
  /* execute packet has the following format:
     Offset   Length      Description
     -----------------------------------------
     0             4      Statement id
     4             1      Flags (cursor type)
     5             4      Iteration count
     -----------------------------------------
     if (stmt->param_count):
     6  (paramcount+7)/8  null bitmap
     ------------------------------------------
     if (stmt->send_types_to_server):
     param_count*2    parameter types
     1st byte: parameter type
     2nd byte flag:
              unsigned flag (32768)
              indicator variable exists (16384)
     ------------------------------------------
     n      data from bind_buffer

     */

  size_t length= 1024;
  size_t free_bytes= 0;
  size_t null_byte_offset= 0;
  uchar *tmp_start;
  uint i;

  uchar *start= NULL, *p;

  /* preallocate length bytes */
  /* check: gr */
  if (!(start= p= (uchar *)malloc(length)))
    goto mem_error;

  int4store(p, stmt->stmt_id);
  p += STMT_ID_LENGTH;

  /* flags is 4 bytes, we store just 1 */
  int1store(p, (unsigned char) stmt->flags);
  p++;

  int4store(p, 1);
  p+= 4;

  if (stmt->param_count)
  {
    size_t null_count= (stmt->param_count + 7) / 8;

    free_bytes= length - (p - start);
    if (null_count + 20 > free_bytes)
    {
      size_t offset= p - start;
      length+= offset + null_count + 20;
      if (!(tmp_start= (uchar *)realloc(start, length)))
        goto mem_error;
      start= tmp_start;
      p= start + offset;
    }

    null_byte_offset= p - start;
    memset(p, 0, null_count);
    p += null_count;

    int1store(p, stmt->send_types_to_server);
    p++;

    free_bytes= length - (p - start);

    /* Store type information:
       2 bytes per type
       */
    if (stmt->send_types_to_server)
    {
      if (free_bytes < stmt->param_count * 2 + 20)
      {
        size_t offset= p - start;
        length= offset + stmt->param_count * 2 + 20;
        if (!(tmp_start= (uchar *)realloc(start, length)))
          goto mem_error;
        start= tmp_start;
        p= start + offset;
      }
      for (i = 0; i < stmt->param_count; i++)
      {
        /* this differs from mysqlnd, c api supports unsigned !! */
        uint buffer_type= stmt->params[i].buffer_type | (stmt->params[i].is_unsigned ? 32768 : 0);
        /* check if parameter requires indicator variable */
        int2store(p, buffer_type);
        p+= 2;
      }
    }

    /* calculate data size */
    for (i=0; i < stmt->param_count; i++)
    {
      size_t size= 0;
      my_bool has_data= TRUE;

      if (stmt->params[i].long_data_used)
      {
        has_data= FALSE;
        stmt->params[i].long_data_used= 0;
      }

      if (has_data)
      {
        switch (stmt->params[i].buffer_type) {
        case MYSQL_TYPE_NULL:
          has_data= FALSE;
          break;
        case MYSQL_TYPE_TINY_BLOB:
        case MYSQL_TYPE_MEDIUM_BLOB:
        case MYSQL_TYPE_LONG_BLOB:
        case MYSQL_TYPE_BLOB:
        case MYSQL_TYPE_VARCHAR:
        case MYSQL_TYPE_VAR_STRING:
        case MYSQL_TYPE_STRING:
        case MYSQL_TYPE_JSON:
        case MYSQL_TYPE_DECIMAL:
        case MYSQL_TYPE_NEWDECIMAL:
        case MYSQL_TYPE_GEOMETRY:
        case MYSQL_TYPE_NEWDATE:
        case MYSQL_TYPE_ENUM:
        case MYSQL_TYPE_BIT:
        case MYSQL_TYPE_SET:
          size+= 9; /* max 8 bytes for size */
          size+= (size_t)ma_get_length(stmt, i, 0);
          break;
        case MYSQL_TYPE_TIME:
          size+= MAX_TIME_STR_LEN;
          break;
        case MYSQL_TYPE_DATE:
          size+= MAX_DATE_STR_LEN;
          break;
        case MYSQL_TYPE_DATETIME:
        case MYSQL_TYPE_TIMESTAMP:
          size+= MAX_DATETIME_STR_LEN;
          break;
        default:
          size+= mysql_ps_fetch_functions[stmt->params[i].buffer_type].pack_len;
          break;
        }
      }
      free_bytes= length - (p - start);
      if (free_bytes < size + 20)
      {
        size_t offset= p - start;
        length= MAX(2 * length, offset + size + 20);
        if (!(tmp_start= (uchar *)realloc(start, length)))
          goto mem_error;
        start= tmp_start;
        p= start + offset;
      }
      if (((stmt->params[i].is_null && *stmt->params[i].is_null) ||
             stmt->params[i].buffer_type == MYSQL_TYPE_NULL ||
             !stmt->params[i].buffer))
      {
        has_data= FALSE;
        (start + null_byte_offset)[i/8] |= (unsigned char) (1 << (i & 7));
      }

      if (has_data)
      {
        store_param(stmt, i, &p, 0);
      }
    }
  }
  stmt->send_types_to_server= 0;
  *request_len = (size_t)(p - start);
  return start;
mem_error:
  SET_CLIENT_STMT_ERROR(stmt, CR_OUT_OF_MEMORY, SQLSTATE_UNKNOWN, 0);
  free(start);
  *request_len= 0;
  return NULL;
}
/* }}} */

/* {{{ mysql_stmt_skip_paramset */
my_bool mysql_stmt_skip_paramset(MYSQL_STMT *stmt, uint row)
{
  uint i;
  for (i=0; i < stmt->param_count; i++)
  {
    if (ma_get_indicator(stmt, i, row) == STMT_INDICATOR_IGNORE_ROW)
      return '\1';
  }
  
  return '\0';
}
/* }}} */

/* {{{ ma_stmt_execute_generate_bulk_request */
unsigned char* ma_stmt_execute_generate_bulk_request(MYSQL_STMT *stmt, size_t *request_len)
{
  /* execute packet has the following format:
     Offset   Length      Description
     -----------------------------------------
     0             4      Statement id
     4             2      Flags (cursor type):
                            STMT_BULK_FLAG_CLIENT_SEND_TYPES = 128
                            STMT_BULK_FLAG_INSERT_ID_REQUEST = 64
     -----------------------------------------
     if (stmt->send_types_to_server):
     for (i=0; i < param_count; i++)
       1st byte: parameter type
       2nd byte flag:
              unsigned flag (32768)
     ------------------------------------------
     for (i=0; i < param_count; i++)
                   1      indicator variable
                            STMT_INDICATOR_NONE 0
                            STMT_INDICATOR_NULL 1
                            STMT_INDICATOR_DEFAULT 2
                            STMT_INDICATOR_IGNORE 3
                            STMT_INDICATOR_SKIP_SET 4
                   n      data from bind buffer

     */

  size_t length= 1024;
  size_t free_bytes= 0;
  ushort flags= 0;
  uchar *tmp_start;
  uint i, j;

  uchar *start= NULL, *p;

  if (!MARIADB_STMT_BULK_SUPPORTED(stmt))
  {
    stmt_set_error(stmt, CR_FUNCTION_NOT_SUPPORTED, "IM001",
                   CER(CR_FUNCTION_NOT_SUPPORTED), "Bulk operation");
    return NULL;
  }

  if (!stmt->param_count)
  {
    stmt_set_error(stmt, CR_BULK_WITHOUT_PARAMETERS, "IM001",
                   CER(CR_BULK_WITHOUT_PARAMETERS));
    return NULL;
  }

  /* preallocate length bytes */
  if (!(start= p= (uchar *)malloc(length)))
  {
    SET_CLIENT_STMT_ERROR(stmt, CR_OUT_OF_MEMORY, SQLSTATE_UNKNOWN, 0);
    goto error;
  }

  int4store(p, stmt->stmt_id);
  p += STMT_ID_LENGTH;

  /* todo: request to return auto generated ids */
  if (stmt->send_types_to_server)
    flags|= STMT_BULK_FLAG_CLIENT_SEND_TYPES;
  int2store(p, flags);
  p+=2;

  /* When using mariadb_stmt_execute_direct stmt->paran_count is
     not known, so we need to assign prebind_params, which was previously
     set by mysql_stmt_attr_set
  */
  if (!stmt->param_count && stmt->prebind_params)
    stmt->param_count= stmt->prebind_params;

  if (stmt->param_count)
  {
    free_bytes= length - (p - start);

    /* Store type information:
       2 bytes per type
       */
    if (stmt->send_types_to_server)
    {
      if (free_bytes < stmt->param_count * 2 + 20)
      {
        size_t offset= p - start;
        length= offset + stmt->param_count * 2 + 20;
<<<<<<< HEAD
        if (!(start= (uchar *)realloc(start, length)))
        {
          SET_CLIENT_STMT_ERROR(stmt, CR_OUT_OF_MEMORY, SQLSTATE_UNKNOWN, 0);
          goto error;
        }
=======
        if (!(tmp_start= (uchar *)realloc(start, length)))
          goto mem_error;
        start= tmp_start;
>>>>>>> 173112ce
        p= start + offset;
      }
      for (i = 0; i < stmt->param_count; i++)
      {
        /* this differs from mysqlnd, c api supports unsigned !! */
        uint buffer_type= stmt->params[i].buffer_type | (stmt->params[i].is_unsigned ? 32768 : 0);
        int2store(p, buffer_type);
        p+= 2;
      }
    }

    /* calculate data size */
    for (j=0; j < stmt->array_size; j++)
    {
      /* If callback for parameters was specified, we need to
         update bind information for new row */
      if (stmt->param_callback)
      {
        if (stmt->param_callback(stmt->user_data, stmt->params, j))
        {
          SET_CLIENT_STMT_ERROR(stmt, CR_ERR_STMT_PARAM_CALLBACK, SQLSTATE_UNKNOWN, 0);
          goto error;
        }
      }

      if (mysql_stmt_skip_paramset(stmt, j))
        continue;

      for (i=0; i < stmt->param_count; i++)
      {
        size_t size= 0;
        my_bool has_data= TRUE;
        signed char indicator= ma_get_indicator(stmt, i, j);
        /* check if we need to send data */
        if (indicator > 0)
          has_data= FALSE;
        size= 1;

        /* Please note that mysql_stmt_send_long_data is not supported
           current when performing bulk execute */

        if (has_data)
        {
          switch (stmt->params[i].buffer_type) {
          case MYSQL_TYPE_NULL:
            has_data= FALSE;
            indicator= STMT_INDICATOR_NULL;
            break;
          case MYSQL_TYPE_TINY_BLOB:
          case MYSQL_TYPE_MEDIUM_BLOB:
          case MYSQL_TYPE_LONG_BLOB:
          case MYSQL_TYPE_BLOB:
          case MYSQL_TYPE_VARCHAR:
          case MYSQL_TYPE_VAR_STRING:
          case MYSQL_TYPE_STRING:
          case MYSQL_TYPE_JSON:
          case MYSQL_TYPE_DECIMAL:
          case MYSQL_TYPE_NEWDECIMAL:
          case MYSQL_TYPE_GEOMETRY:
          case MYSQL_TYPE_NEWDATE:
          case MYSQL_TYPE_ENUM:
          case MYSQL_TYPE_BIT:
          case MYSQL_TYPE_SET:
            size+= 5; /* max 8 bytes for size */
            if (!stmt->param_callback)
            {
              if (indicator == STMT_INDICATOR_NTS ||
                (!stmt->row_size && ma_get_length(stmt,i,j) == -1))
              {
                  size+= strlen(ma_get_buffer_offset(stmt,
                                                     stmt->params[i].buffer_type,
                                                     stmt->params[i].buffer,j));
              }
              else
                size+= (size_t)ma_get_length(stmt, i, j);
            }
            else {
              size+= stmt->params[i].buffer_length;
            }
            break;
          default:
            size+= mysql_ps_fetch_functions[stmt->params[i].buffer_type].pack_len;
            break;
          }
        }
        free_bytes= length - (p - start);
        if (free_bytes < size + 20)
        {
          size_t offset= p - start;
          length= MAX(2 * length, offset + size + 20);
<<<<<<< HEAD
          if (!(start= (uchar *)realloc(start, length)))
          {
            SET_CLIENT_STMT_ERROR(stmt, CR_OUT_OF_MEMORY, SQLSTATE_UNKNOWN, 0);
            goto error;
          }
=======
          if (!(tmp_start= (uchar *)realloc(start, length)))
            goto mem_error;
          start= tmp_start;
>>>>>>> 173112ce
          p= start + offset;
        }

        int1store(p, indicator > 0 ? indicator : 0);
        p++;
        if (has_data) {
          store_param(stmt, i, &p, (stmt->param_callback) ? 0 : j);
        }
      }
    }

  }
  stmt->send_types_to_server= 0;
  *request_len = (size_t)(p - start);
  return start;
error:
  free(start);
  *request_len= 0;
  return NULL;
}
/* }}} */


unsigned char* ma_stmt_execute_generate_request(MYSQL_STMT *stmt, size_t *request_len, my_bool internal)
{
  unsigned char *buf;


  if (stmt->request_buffer)
  {
    *request_len= stmt->request_length;
    buf= stmt->request_buffer;
    /* store actual stmt id */
    int4store(buf, stmt->stmt_id);
    /* clear buffer, memory will be freed in execute */
    stmt->request_buffer= NULL;
    stmt->request_length= 0;
    return buf;
  }
  if (stmt->array_size > 0)
    buf= ma_stmt_execute_generate_bulk_request(stmt, request_len);
  else
    buf= ma_stmt_execute_generate_simple_request(stmt, request_len);

  if (internal)
  {
    if (stmt->request_buffer)
      free(stmt->request_buffer);
    stmt->request_buffer= buf;
    stmt->request_length= *request_len;
  }
  return buf;
}


/*!
 *******************************************************************************

 \fn        unsigned long long mysql_stmt_affected_rows
 \brief     returns the number of affected rows from last mysql_stmt_execute
 call

 \param[in]  stmt The statement handle
 *******************************************************************************
 */
unsigned long long STDCALL mysql_stmt_affected_rows(MYSQL_STMT *stmt)
{
  return stmt->upsert_status.affected_rows;
}

my_bool STDCALL mysql_stmt_attr_get(MYSQL_STMT *stmt, enum enum_stmt_attr_type attr_type, void *value)
{
  switch (attr_type) {
    case STMT_ATTR_STATE:
      *(enum mysql_stmt_state *)value= stmt->state;
      break;
    case STMT_ATTR_UPDATE_MAX_LENGTH:
      *(my_bool *)value= stmt->update_max_length;
      break;
    case STMT_ATTR_CURSOR_TYPE:
      *(unsigned long *)value= stmt->flags;
      break;
    case STMT_ATTR_PREFETCH_ROWS:
      *(unsigned long *)value= stmt->prefetch_rows;
      break;
    case STMT_ATTR_PREBIND_PARAMS:
      *(unsigned int *)value= stmt->prebind_params;
      break;
    case STMT_ATTR_ARRAY_SIZE:
      *(unsigned int *)value= stmt->array_size;
      break;
    case STMT_ATTR_ROW_SIZE:
      *(size_t *)value= stmt->row_size;
      break;
    case STMT_ATTR_CB_USER_DATA:
      *((void **)value) = stmt->user_data;
      break;
    default:
      return(1);
  }
  return(0);
}

my_bool STDCALL mysql_stmt_attr_set(MYSQL_STMT *stmt, enum enum_stmt_attr_type attr_type, const void *value)
{
  switch (attr_type) {
  case STMT_ATTR_UPDATE_MAX_LENGTH:
    stmt->update_max_length= *(my_bool *)value;
    break;
  case STMT_ATTR_CURSOR_TYPE:
    if (*(ulong *)value > (unsigned long) CURSOR_TYPE_READ_ONLY)
    {
      SET_CLIENT_STMT_ERROR(stmt, CR_NOT_IMPLEMENTED, SQLSTATE_UNKNOWN, 0);
      return(1);
    }
    stmt->flags = *(ulong *)value;
    break;
  case STMT_ATTR_PREFETCH_ROWS:
    if (*(ulong *)value == 0)
      *(long *)value= MYSQL_DEFAULT_PREFETCH_ROWS;
    else
      stmt->prefetch_rows= *(long *)value;
    break;
  case STMT_ATTR_PREBIND_PARAMS:
    if (stmt->state > MYSQL_STMT_INITTED)
    {
      mysql_stmt_internal_reset(stmt, 1);
      net_stmt_close(stmt, 0);
      stmt->state= MYSQL_STMT_INITTED;
      stmt->params= 0;
    }
    stmt->prebind_params= stmt->param_count= *(unsigned int *)value;
    break;
  case STMT_ATTR_ARRAY_SIZE:
    stmt->array_size= *(unsigned int *)value;
    break;
  case STMT_ATTR_ROW_SIZE:
    stmt->row_size= *(size_t *)value;
    break;
  case STMT_ATTR_CB_RESULT:
    stmt->result_callback= (ps_result_callback)value;
    break;
  case STMT_ATTR_CB_PARAM:
    stmt->param_callback= (ps_param_callback)value;
    break;
  case STMT_ATTR_CB_USER_DATA:
    stmt->user_data= (void *)value;
    break;
  default:
    SET_CLIENT_STMT_ERROR(stmt, CR_NOT_IMPLEMENTED, SQLSTATE_UNKNOWN, 0);
    return(1);
  }
  return(0);
}

my_bool STDCALL mysql_stmt_bind_param(MYSQL_STMT *stmt, MYSQL_BIND *bind)
{
  MYSQL *mysql= stmt->mysql;

  if (!mysql)
  {
    SET_CLIENT_STMT_ERROR(stmt, CR_SERVER_LOST, SQLSTATE_UNKNOWN, 0);
    return(1);
  }

  /* If number of parameters was specified via mysql_stmt_attr_set we need to realloc
     them, e.g. for mariadb_stmt_execute_direct()
     */
  if ((stmt->state < MYSQL_STMT_PREPARED || stmt->state >= MYSQL_STMT_EXECUTED) &&
       stmt->prebind_params > 0)
  {
    if (!stmt->params && stmt->prebind_params)
    {
      if (!(stmt->params= (MYSQL_BIND *)ma_alloc_root(&stmt->mem_root, stmt->prebind_params * sizeof(MYSQL_BIND))))
      {
        SET_CLIENT_STMT_ERROR(stmt, CR_OUT_OF_MEMORY, SQLSTATE_UNKNOWN, 0);
        return(1);
      }
      memset(stmt->params, '\0', stmt->prebind_params * sizeof(MYSQL_BIND));
    }
    stmt->param_count= stmt->prebind_params;
  }
  else if (stmt->state < MYSQL_STMT_PREPARED) {
    SET_CLIENT_STMT_ERROR(stmt, CR_NO_PREPARE_STMT, SQLSTATE_UNKNOWN, 0);
    return(1);
  }

  if (stmt->param_count && bind)
  {
    uint i;

    memcpy(stmt->params, bind, sizeof(MYSQL_BIND) * stmt->param_count);
    stmt->send_types_to_server= 1;

    for (i=0; i < stmt->param_count; i++)
    {
      if (stmt->mysql->methods->db_supported_buffer_type &&
          !stmt->mysql->methods->db_supported_buffer_type(stmt->params[i].buffer_type))
      {
        SET_CLIENT_STMT_ERROR(stmt, CR_UNSUPPORTED_PARAM_TYPE, SQLSTATE_UNKNOWN, 0);
        return(1);
      }
      if (!stmt->params[i].is_null)
        stmt->params[i].is_null= &is_not_null;

      if (stmt->params[i].long_data_used)
        stmt->params[i].long_data_used= 0;

      if (!stmt->params[i].length)
        stmt->params[i].length= &stmt->params[i].buffer_length;

      switch(stmt->params[i].buffer_type) {
      case MYSQL_TYPE_NULL:
        stmt->params[i].is_null= &is_null;
        break;
      case MYSQL_TYPE_TINY:
        stmt->params[i].buffer_length= 1;
        break;
      case MYSQL_TYPE_SHORT:
      case MYSQL_TYPE_YEAR:
        stmt->params[i].buffer_length= 2;
        break;
      case MYSQL_TYPE_LONG:
      case MYSQL_TYPE_FLOAT:
        stmt->params[i].buffer_length= 4;
        break;
      case MYSQL_TYPE_LONGLONG:
      case MYSQL_TYPE_DOUBLE:
        stmt->params[i].buffer_length= 8;
        break;
      case MYSQL_TYPE_DATETIME:
      case MYSQL_TYPE_TIMESTAMP:
        stmt->params[i].buffer_length= 12;
        break;
      case MYSQL_TYPE_TIME:
        stmt->params[i].buffer_length= 13;
        break;
      case MYSQL_TYPE_DATE:
        stmt->params[i].buffer_length= 5;
        break;
      case MYSQL_TYPE_STRING:
      case MYSQL_TYPE_JSON:
      case MYSQL_TYPE_VAR_STRING:
      case MYSQL_TYPE_BLOB:
      case MYSQL_TYPE_TINY_BLOB:
      case MYSQL_TYPE_MEDIUM_BLOB:
      case MYSQL_TYPE_LONG_BLOB:
      case MYSQL_TYPE_DECIMAL:
      case MYSQL_TYPE_NEWDECIMAL:
        break;
      default:
        SET_CLIENT_STMT_ERROR(stmt, CR_UNSUPPORTED_PARAM_TYPE, SQLSTATE_UNKNOWN, 0);
        return(1);
        break;
      }
    }
  }
  stmt->bind_param_done= stmt->send_types_to_server= 1;

  CLEAR_CLIENT_STMT_ERROR(stmt);
  return(0);
}

my_bool STDCALL mysql_stmt_bind_result(MYSQL_STMT *stmt, MYSQL_BIND *bind)
{
  uint i;

  if (stmt->state < MYSQL_STMT_PREPARED)
  {
    SET_CLIENT_STMT_ERROR(stmt, CR_NO_PREPARE_STMT, SQLSTATE_UNKNOWN, 0);
    return(1);
  }

  if (!stmt->field_count)
  {
    SET_CLIENT_STMT_ERROR(stmt, CR_NO_STMT_METADATA, SQLSTATE_UNKNOWN, 0);
    return(1);
  }

  if (!bind)
    return(1);

  /* In case of a stored procedure we don't allocate memory for bind
     in mysql_stmt_prepare
     */

  if (stmt->field_count && !stmt->bind)
  {
    MA_MEM_ROOT *fields_ma_alloc_root=
                &((MADB_STMT_EXTENSION *)stmt->extension)->fields_ma_alloc_root;
    if (!(stmt->bind= (MYSQL_BIND *)ma_alloc_root(fields_ma_alloc_root, stmt->field_count * sizeof(MYSQL_BIND))))
    {
      SET_CLIENT_STMT_ERROR(stmt, CR_OUT_OF_MEMORY, SQLSTATE_UNKNOWN, 0);
      return(1);
    }
  }

  memcpy(stmt->bind, bind, sizeof(MYSQL_BIND) * stmt->field_count);

  for (i=0; i < stmt->field_count; i++)
  {
    if (stmt->mysql->methods->db_supported_buffer_type &&
        !stmt->mysql->methods->db_supported_buffer_type(bind[i].buffer_type))
    {
      SET_CLIENT_STMT_ERROR(stmt, CR_UNSUPPORTED_PARAM_TYPE, SQLSTATE_UNKNOWN, 0);
      return(1);
    }

    if (!stmt->bind[i].is_null)
      stmt->bind[i].is_null= &stmt->bind[i].is_null_value;
    if (!stmt->bind[i].length)
      stmt->bind[i].length= &stmt->bind[i].length_value;
    if (!stmt->bind[i].error)
      stmt->bind[i].error= &stmt->bind[i].error_value;

    /* set length values for numeric types */
    switch(bind[i].buffer_type) {
    case MYSQL_TYPE_NULL:
      *stmt->bind[i].length= stmt->bind[i].length_value= 0;
      break;
    case MYSQL_TYPE_TINY:
      *stmt->bind[i].length= stmt->bind[i].length_value= 1;
      break;
    case MYSQL_TYPE_SHORT:
    case MYSQL_TYPE_YEAR:
      *stmt->bind[i].length= stmt->bind[i].length_value= 2;
      break;
    case MYSQL_TYPE_INT24:
    case MYSQL_TYPE_LONG:
    case MYSQL_TYPE_FLOAT:
      *stmt->bind[i].length= stmt->bind[i].length_value= 4;
      break;
    case MYSQL_TYPE_LONGLONG:
    case MYSQL_TYPE_DOUBLE:
      *stmt->bind[i].length= stmt->bind[i].length_value= 8;
      break;
    case MYSQL_TYPE_TIME:
    case MYSQL_TYPE_DATE:
    case MYSQL_TYPE_DATETIME:
    case MYSQL_TYPE_TIMESTAMP:
      *stmt->bind[i].length= stmt->bind[i].length_value= sizeof(MYSQL_TIME);
      break;
    default:
      break;
    }
  }
  stmt->bind_result_done= 1;
  CLEAR_CLIENT_STMT_ERROR(stmt);

  return(0);
}

static my_bool net_stmt_close(MYSQL_STMT *stmt, my_bool remove)
{
  char stmt_id[STMT_ID_LENGTH];
  MA_MEM_ROOT *fields_ma_alloc_root= &((MADB_STMT_EXTENSION *)stmt->extension)->fields_ma_alloc_root;

  /* clear memory */
  ma_free_root(&stmt->result.alloc, MYF(0)); /* allocated in mysql_stmt_store_result */
  ma_free_root(&stmt->mem_root,MYF(0));
  ma_free_root(fields_ma_alloc_root, MYF(0));

  if (stmt->mysql)
  {
    CLEAR_CLIENT_ERROR(stmt->mysql);

    /* remove from stmt list */
    if (remove)
      stmt->mysql->stmts= list_delete(stmt->mysql->stmts, &stmt->list);

    /* check if all data are fetched */
    if (stmt->mysql->status != MYSQL_STATUS_READY)
    {
      do {
        stmt->mysql->methods->db_stmt_flush_unbuffered(stmt);
      } while(mysql_stmt_more_results(stmt));
      stmt->mysql->status= MYSQL_STATUS_READY;
    }
    if (stmt->state > MYSQL_STMT_INITTED)
    {
      int4store(stmt_id, stmt->stmt_id);
      if (stmt->mysql->methods->db_command(stmt->mysql,COM_STMT_CLOSE, stmt_id,
                                           sizeof(stmt_id), 1, stmt))
      {
        UPDATE_STMT_ERROR(stmt);
        return 1;
      }
    }
  }
  return 0;
}

my_bool STDCALL mysql_stmt_close(MYSQL_STMT *stmt)
{
  my_bool rc= 1;

  if (stmt)
  {
    if (stmt->mysql && stmt->mysql->net.pvio)
      mysql_stmt_internal_reset(stmt, 1);

    rc= net_stmt_close(stmt, 1);

    free(stmt->extension);
    free(stmt);
  }
  return(rc);
}

void STDCALL mysql_stmt_data_seek(MYSQL_STMT *stmt, unsigned long long offset)
{
  unsigned long long i= offset;
  MYSQL_ROWS *ptr= stmt->result.data;

  while(i-- && ptr)
    ptr= ptr->next;

  stmt->result_cursor= ptr;
  stmt->state= MYSQL_STMT_USER_FETCHING;

  return;
}

unsigned int STDCALL mysql_stmt_errno(MYSQL_STMT *stmt)
{
  return stmt->last_errno;
}

const char * STDCALL mysql_stmt_error(MYSQL_STMT *stmt)
{
  return (const char *)stmt->last_error;
}

int mthd_stmt_fetch_row(MYSQL_STMT *stmt, unsigned char **row)
{
  return stmt->fetch_row_func(stmt, row);
}

int STDCALL mysql_stmt_fetch(MYSQL_STMT *stmt)
{
  unsigned char *row;
  int rc;

  if (stmt->state <= MYSQL_STMT_EXECUTED)
  {
    SET_CLIENT_STMT_ERROR(stmt, CR_COMMANDS_OUT_OF_SYNC, SQLSTATE_UNKNOWN, 0);
    return(1);
  }

  if (stmt->state < MYSQL_STMT_WAITING_USE_OR_STORE || !stmt->field_count)
  {
    SET_CLIENT_STMT_ERROR(stmt, CR_COMMANDS_OUT_OF_SYNC, SQLSTATE_UNKNOWN, 0);
    return(1);
  } else if (stmt->state== MYSQL_STMT_WAITING_USE_OR_STORE)
  {
    stmt->default_rset_handler(stmt);
  }

  if (stmt->state == MYSQL_STMT_FETCH_DONE)
    return(MYSQL_NO_DATA);

  if ((rc= stmt->mysql->methods->db_stmt_fetch(stmt, &row)))
  {
    stmt->state= MYSQL_STMT_FETCH_DONE;
    stmt->mysql->status= MYSQL_STATUS_READY;
    /* to fetch data again, stmt must be executed again */
    return(rc);
  }

  rc= stmt->mysql->methods->db_stmt_fetch_to_bind(stmt, row);

  stmt->state= MYSQL_STMT_USER_FETCHING;
  CLEAR_CLIENT_ERROR(stmt->mysql);
  CLEAR_CLIENT_STMT_ERROR(stmt);
  return(rc);
}

int STDCALL mysql_stmt_fetch_column(MYSQL_STMT *stmt, MYSQL_BIND *bind, unsigned int column, unsigned long offset)
{
  if (stmt->state < MYSQL_STMT_USER_FETCHING || column >= stmt->field_count ||
      stmt->state == MYSQL_STMT_FETCH_DONE)  {
    SET_CLIENT_STMT_ERROR(stmt, CR_NO_DATA, SQLSTATE_UNKNOWN, 0);
    return(1);
  }

  if (!stmt->bind[column].u.row_ptr)
  {
    /* we set row_ptr only for columns which contain data, so this must be a NULL column */
    if (bind[0].is_null)
      *bind[0].is_null= 1;
  }
  else
  {
    unsigned char *save_ptr;
    if (bind[0].length)
      *bind[0].length= *stmt->bind[column].length;
    else
      bind[0].length= &stmt->bind[column].length_value;
    if (bind[0].is_null)
      *bind[0].is_null= 0;
    else
      bind[0].is_null= &bind[0].is_null_value;
    if (!bind[0].error)
      bind[0].error= &bind[0].error_value;
    *bind[0].error= 0;
    bind[0].offset= offset;
    save_ptr= stmt->bind[column].u.row_ptr;
    mysql_ps_fetch_functions[stmt->fields[column].type].func(&bind[0], &stmt->fields[column], &stmt->bind[column].u.row_ptr);
    stmt->bind[column].u.row_ptr= save_ptr;
  }
  return(0);
}

unsigned int STDCALL mysql_stmt_field_count(MYSQL_STMT *stmt)
{
  return stmt->field_count;
}

my_bool STDCALL mysql_stmt_free_result(MYSQL_STMT *stmt)
{
  return madb_reset_stmt(stmt, MADB_RESET_LONGDATA | MADB_RESET_STORED |
                               MADB_RESET_BUFFER | MADB_RESET_ERROR);
}

MYSQL_STMT * STDCALL mysql_stmt_init(MYSQL *mysql)
{

  MYSQL_STMT *stmt= NULL;

  if (!(stmt= (MYSQL_STMT *)calloc(1, sizeof(MYSQL_STMT))) ||
      !(stmt->extension= (MADB_STMT_EXTENSION *)calloc(1, sizeof(MADB_STMT_EXTENSION))))
  {
    free(stmt);
    SET_CLIENT_ERROR(mysql, CR_OUT_OF_MEMORY, SQLSTATE_UNKNOWN, 0);
    return(NULL);
  }


  /* fill mysql's stmt list */
  stmt->list.data= stmt;
  stmt->mysql= mysql;
  stmt->stmt_id= 0;
  mysql->stmts= list_add(mysql->stmts, &stmt->list);


  /* clear flags */
  strcpy(stmt->sqlstate, "00000");

  stmt->state= MYSQL_STMT_INITTED;

  /* set default */
  stmt->prefetch_rows= 1;

  ma_init_alloc_root(&stmt->mem_root, 2048, 2048);
  ma_init_alloc_root(&stmt->result.alloc, 4096, 4096);
  ma_init_alloc_root(&((MADB_STMT_EXTENSION *)stmt->extension)->fields_ma_alloc_root, 2048, 2048);

  return(stmt);
}

my_bool mthd_stmt_read_prepare_response(MYSQL_STMT *stmt)
{
  ulong packet_length;
  uchar *p;

  if ((packet_length= ma_net_safe_read(stmt->mysql)) == packet_error)
    return(1);

  p= (uchar *)stmt->mysql->net.read_pos;

  if (0xFF == p[0])  /* Error occurred */
  {
    return(1);
  }

  p++;
  stmt->stmt_id= uint4korr(p);
  p+= 4;
  stmt->field_count= uint2korr(p);
  p+= 2;
  stmt->param_count= uint2korr(p);
  p+= 2;

  /* filler */
  p++;
  /* for backward compatibility we also update mysql->warning_count */
  stmt->mysql->warning_count= stmt->upsert_status.warning_count= uint2korr(p);

/* metadata not supported yet */

  if (stmt->param_count &&
      stmt->mysql->methods->db_stmt_get_param_metadata(stmt))
  {
    return 1;
  }

  /* allocated bind buffer for parameters */
  if (stmt->field_count &&
      stmt->mysql->methods->db_stmt_get_result_metadata(stmt))
  {
    return 1;
  }
  if (stmt->param_count)
  {
    if (stmt->prebind_params)
    {
      if (stmt->prebind_params != stmt->param_count)
      {
        SET_CLIENT_STMT_ERROR(stmt, CR_INVALID_PARAMETER_NO, SQLSTATE_UNKNOWN, 0);
        stmt->param_count= stmt->prebind_params;
        return 1;
      }
    } else {
      if (!(stmt->params= (MYSQL_BIND *)ma_alloc_root(&stmt->mem_root, stmt->param_count * sizeof(MYSQL_BIND))))
      {
        SET_CLIENT_STMT_ERROR(stmt, CR_OUT_OF_MEMORY, SQLSTATE_UNKNOWN, 0);
        return 1;
      }
      memset(stmt->params, '\0', stmt->param_count * sizeof(MYSQL_BIND));
    }
  }
  /* allocated bind buffer for result */
  if (stmt->field_count)
  {
    MA_MEM_ROOT *fields_ma_alloc_root= &((MADB_STMT_EXTENSION *)stmt->extension)->fields_ma_alloc_root;
    if (!(stmt->bind= (MYSQL_BIND *)ma_alloc_root(fields_ma_alloc_root, stmt->field_count * sizeof(MYSQL_BIND))))
    {
      SET_CLIENT_STMT_ERROR(stmt, CR_OUT_OF_MEMORY, SQLSTATE_UNKNOWN, 0);
      return 1;
    }
    memset(stmt->bind, 0, sizeof(MYSQL_BIND) * stmt->field_count);
  }
  stmt->state = MYSQL_STMT_PREPARED;

  return(0);
}

my_bool mthd_stmt_get_param_metadata(MYSQL_STMT *stmt)
{
  MYSQL_DATA *result;

  if (!(result= stmt->mysql->methods->db_read_rows(stmt->mysql, (MYSQL_FIELD *)0,
                                                   7 + ma_extended_type_info_rows(stmt->mysql))))
    return(1);

  free_rows(result);
  return(0);
}

my_bool mthd_stmt_get_result_metadata(MYSQL_STMT *stmt)
{
  MYSQL_DATA *result;
  MA_MEM_ROOT *fields_ma_alloc_root= &((MADB_STMT_EXTENSION *)stmt->extension)->fields_ma_alloc_root;

  if (!(result= stmt->mysql->methods->db_read_rows(stmt->mysql, (MYSQL_FIELD *)0,
                                                   7 + ma_extended_type_info_rows(stmt->mysql))))
    return(1);
  if (!(stmt->fields= unpack_fields(stmt->mysql, result, fields_ma_alloc_root,
          stmt->field_count, 0)))
    return(1);
  return(0);
}

int STDCALL mysql_stmt_warning_count(MYSQL_STMT *stmt)
{
  return stmt->upsert_status.warning_count;
}

int STDCALL mysql_stmt_prepare(MYSQL_STMT *stmt, const char *query, unsigned long length)
{
  MYSQL *mysql= stmt->mysql;
  int rc= 1;
  my_bool is_multi= 0;

  if (!stmt->mysql)
  {
    SET_CLIENT_STMT_ERROR(stmt, CR_SERVER_LOST, SQLSTATE_UNKNOWN, 0);
    return(1);
  }

  if (length == (unsigned long) -1)
    length= (unsigned long)strlen(query);

  /* clear flags */
  CLEAR_CLIENT_STMT_ERROR(stmt);
  CLEAR_CLIENT_ERROR(stmt->mysql);
  stmt->upsert_status.affected_rows= mysql->affected_rows= (unsigned long long) ~0;

  /* check if we have to clear results */
  if (stmt->state > MYSQL_STMT_INITTED)
  {
    char stmt_id[STMT_ID_LENGTH];
    is_multi= (mysql->net.extension->multi_status > COM_MULTI_OFF);
    /* We need to semi-close the prepared statement:
       reset stmt and free all buffers and close the statement
       on server side. Statement handle will get a new stmt_id */

    if (!is_multi)
      ma_multi_command(mysql, COM_MULTI_ENABLED);

    if (mysql_stmt_internal_reset(stmt, 1))
      goto fail;

    ma_free_root(&stmt->mem_root, MYF(MY_KEEP_PREALLOC));
    ma_free_root(&((MADB_STMT_EXTENSION *)stmt->extension)->fields_ma_alloc_root, MYF(0));

    stmt->param_count= 0;
    stmt->field_count= 0;
    stmt->fields= NULL;
    stmt->params= NULL;

    int4store(stmt_id, stmt->stmt_id);
    if (mysql->methods->db_command(mysql, COM_STMT_CLOSE, stmt_id,
                                         sizeof(stmt_id), 1, stmt))
      goto fail;
  }
  if (mysql->methods->db_command(mysql, COM_STMT_PREPARE, query, length, 1, stmt))
    goto fail;

  if (!is_multi && mysql->net.extension->multi_status == COM_MULTI_ENABLED)
    if (ma_multi_command(mysql, COM_MULTI_END))
      goto fail;
  
  if (mysql->net.extension->multi_status > COM_MULTI_OFF ||
      mysql->options.extension->skip_read_response)
    return 0;

  if (mysql->methods->db_read_prepare_response &&
      mysql->methods->db_read_prepare_response(stmt))
    goto fail;

  return(0);

fail:
  stmt->state= MYSQL_STMT_INITTED;
  UPDATE_STMT_ERROR(stmt);
  return(rc);
}

int STDCALL mysql_stmt_store_result(MYSQL_STMT *stmt)
{
  unsigned int last_server_status;

  if (!stmt->mysql)
  {
    SET_CLIENT_STMT_ERROR(stmt, CR_SERVER_LOST, SQLSTATE_UNKNOWN, 0);
    return(1);
  }

  if (!stmt->field_count)
    return(0);

  /* test_pure_coverage requires checking of error_no */
  if (stmt->last_errno)
    return(1);

  if (stmt->state < MYSQL_STMT_EXECUTED)
  {
    SET_CLIENT_ERROR(stmt->mysql, CR_COMMANDS_OUT_OF_SYNC, SQLSTATE_UNKNOWN, 0);
    SET_CLIENT_STMT_ERROR(stmt, CR_COMMANDS_OUT_OF_SYNC, SQLSTATE_UNKNOWN, 0);
    return(1);
  }

  last_server_status= stmt->mysql->server_status;

  /* if stmt is a cursor, we need to tell server to send all rows */
  if (stmt->cursor_exists && stmt->mysql->status == MYSQL_STATUS_READY)
  {
    char buff[STMT_ID_LENGTH + 4];
    int4store(buff, stmt->stmt_id);
    int4store(buff + STMT_ID_LENGTH, (int)~0);

    if (stmt->mysql->methods->db_command(stmt->mysql, COM_STMT_FETCH,
                                         buff, sizeof(buff), 1, stmt))
    {
      UPDATE_STMT_ERROR(stmt);
      return(1);
    }
  }
  else if (stmt->mysql->status != MYSQL_STATUS_STMT_RESULT)
  {
    SET_CLIENT_ERROR(stmt->mysql, CR_COMMANDS_OUT_OF_SYNC, SQLSTATE_UNKNOWN, 0);
    SET_CLIENT_STMT_ERROR(stmt, CR_COMMANDS_OUT_OF_SYNC, SQLSTATE_UNKNOWN, 0);
    return(1);
  }

  if (stmt->mysql->methods->db_stmt_read_all_rows(stmt))
  {
    /* error during read - reset stmt->data */
    ma_free_root(&stmt->result.alloc, 0);
    stmt->result.data= NULL;
    stmt->result.rows= 0;
    stmt->mysql->status= MYSQL_STATUS_READY;
    return(1);
  }

  /* workaround for MDEV 6304:
     more results not set if the resultset has
     SERVER_PS_OUT_PARAMS set
   */
  if (last_server_status & SERVER_PS_OUT_PARAMS &&
      !(stmt->mysql->server_status & SERVER_MORE_RESULTS_EXIST))
    stmt->mysql->server_status|= SERVER_MORE_RESULTS_EXIST;

  stmt->result_cursor= stmt->result.data;
  stmt->fetch_row_func= stmt_buffered_fetch;
  stmt->mysql->status= MYSQL_STATUS_READY;

  if (!stmt->result.rows)
    stmt->state= MYSQL_STMT_FETCH_DONE;
  else
    stmt->state= MYSQL_STMT_USE_OR_STORE_CALLED;

  /* set affected rows: see bug 2247 */
  stmt->upsert_status.affected_rows= stmt->result.rows;
  stmt->mysql->affected_rows= stmt->result.rows;

  return(0);
}

static int madb_alloc_stmt_fields(MYSQL_STMT *stmt)
{
  MA_MEM_ROOT *fields_ma_alloc_root= &((MADB_STMT_EXTENSION *)stmt->extension)->fields_ma_alloc_root;
  MYSQL *mysql= stmt->mysql;
  if (!mysql->field_count)
    return 0;

  stmt->field_count= mysql->field_count;
  if (mysql->fields)
  {
    /* Column info was sent by server */
    ma_free_root(fields_ma_alloc_root, MYF(0));
    if (!(stmt->fields= ma_duplicate_resultset_metadata(
              mysql->fields, mysql->field_count,
              fields_ma_alloc_root)))
    {
      SET_CLIENT_STMT_ERROR(stmt, CR_OUT_OF_MEMORY, SQLSTATE_UNKNOWN, 0);
      return(1);
    }
    if (!(stmt->bind= (MYSQL_BIND *) ma_alloc_root(
        fields_ma_alloc_root, stmt->field_count * sizeof(MYSQL_BIND))))
     {
      SET_CLIENT_STMT_ERROR(stmt, CR_OUT_OF_MEMORY, SQLSTATE_UNKNOWN, 0);
      return (1);
     }
  }
  memset(stmt->bind, 0, stmt->field_count * sizeof(MYSQL_BIND));
  stmt->bind_result_done= 0;
  return(0);
}

int mthd_stmt_read_execute_response(MYSQL_STMT *stmt)
{
  MYSQL *mysql= stmt->mysql;
  int ret;
  unsigned int last_status= mysql->server_status;

  if (!mysql)
    return(1);

  /* if a reconnect occurred, our connection handle is invalid */
  if (!stmt->mysql)
    return (1);

  ret= test((mysql->methods->db_read_stmt_result &&
                 mysql->methods->db_read_stmt_result(mysql)));
  
  if (!ret && mysql->field_count && !mysql->fields)
  {
      /*
        Column info was not sent by server, copy
        from stmt->fields
      */
      assert(stmt->fields);
      /*
         Too bad, C/C resets stmt->field_count to 0
         before reading SP output variables result sets.
      */
      if(!stmt->field_count)
        stmt->field_count = mysql->field_count;
      else
        assert(mysql->field_count == stmt->field_count);
      mysql->fields= ma_duplicate_resultset_metadata(
          stmt->fields, stmt->field_count, &mysql->field_alloc);
      if (!mysql->fields)
      {
        SET_CLIENT_STMT_ERROR(stmt, CR_OUT_OF_MEMORY, SQLSTATE_UNKNOWN, 0);
        return (1);
      }
  }

  /* update affected rows, also if an error occurred */
  stmt->upsert_status.affected_rows= stmt->mysql->affected_rows;

  if (ret)
  {
    SET_CLIENT_STMT_ERROR(stmt, mysql->net.last_errno, mysql->net.sqlstate,
       mysql->net.last_error);
    /* if mariadb_stmt_execute_direct was used, we need to send the number
       of parameters to the specified prebinded value to prevent possible
       memory overrun */
    if (stmt->prebind_params)
    {
      stmt->param_count= stmt->prebind_params;
    }
    stmt->state= MYSQL_STMT_PREPARED;
    return(1);
  }
  stmt->upsert_status.last_insert_id= mysql->insert_id;
  stmt->upsert_status.server_status= mysql->server_status;
  ma_status_callback(stmt->mysql, last_status);
  stmt->upsert_status.warning_count= mysql->warning_count;

  CLEAR_CLIENT_ERROR(mysql);
  CLEAR_CLIENT_STMT_ERROR(stmt);

  stmt->execute_count++;
  stmt->send_types_to_server= 0;

  stmt->state= MYSQL_STMT_EXECUTED;

  if (mysql->field_count)
  {
    if (!stmt->field_count ||
        mysql->server_status & SERVER_MORE_RESULTS_EXIST) /* fix for ps_bug: test_misc */
    {
      MA_MEM_ROOT *fields_ma_alloc_root=
                  &((MADB_STMT_EXTENSION *)stmt->extension)->fields_ma_alloc_root;
      uint i;

      ma_free_root(fields_ma_alloc_root, MYF(0));
      if (!(stmt->bind= (MYSQL_BIND *)ma_alloc_root(fields_ma_alloc_root,
              sizeof(MYSQL_BIND) * mysql->field_count)) ||
          !(stmt->fields= (MYSQL_FIELD *)ma_alloc_root(fields_ma_alloc_root,
              sizeof(MYSQL_FIELD) * mysql->field_count)))
      {
        SET_CLIENT_STMT_ERROR(stmt, CR_OUT_OF_MEMORY, SQLSTATE_UNKNOWN, 0);
        return(1);
      }
      memset(stmt->bind, 0, sizeof(MYSQL_BIND) * mysql->field_count);
      stmt->field_count= mysql->field_count;

      for (i=0; i < stmt->field_count; i++)
      {
        memcpy(&stmt->fields[i], &mysql->fields[i], sizeof(MYSQL_FIELD));

        /* since  all pointers will be incorrect if another statement will
           be executed, so we need to allocate memory and copy the
           information */
        if (mysql->fields[i].db)
          stmt->fields[i].db= ma_strdup_root(fields_ma_alloc_root, mysql->fields[i].db);
        if (mysql->fields[i].table)
          stmt->fields[i].table= ma_strdup_root(fields_ma_alloc_root, mysql->fields[i].table);
        if (mysql->fields[i].org_table)
          stmt->fields[i].org_table= ma_strdup_root(fields_ma_alloc_root, mysql->fields[i].org_table);
        if (mysql->fields[i].name)
          stmt->fields[i].name= ma_strdup_root(fields_ma_alloc_root, mysql->fields[i].name);
        if (mysql->fields[i].org_name)
          stmt->fields[i].org_name= ma_strdup_root(fields_ma_alloc_root, mysql->fields[i].org_name);
        if (mysql->fields[i].catalog)
          stmt->fields[i].catalog= ma_strdup_root(fields_ma_alloc_root, mysql->fields[i].catalog);
        if (mysql->fields[i].def)
          stmt->fields[i].def= ma_strdup_root(fields_ma_alloc_root, mysql->fields[i].def);
        stmt->fields[i].extension=
                mysql->fields[i].extension ?
                ma_field_extension_deep_dup(fields_ma_alloc_root,
                                            mysql->fields[i].extension) :
                NULL;
      }
    }

    if ((stmt->upsert_status.server_status & SERVER_STATUS_CURSOR_EXISTS)  &&
        (stmt->flags & CURSOR_TYPE_READ_ONLY)) 
    {
      stmt->cursor_exists = TRUE;
      mysql->status = MYSQL_STATUS_READY;

      /* Only cursor read */
      stmt->default_rset_handler = _mysql_stmt_use_result;

    } else if (stmt->flags & CURSOR_TYPE_READ_ONLY &&
               !(stmt->upsert_status.server_status & SERVER_MORE_RESULTS_EXIST))
    {
      /*
         We have asked for CURSOR but got no cursor, because the condition
         above is not fulfilled. Then...
         This is a single-row result set, a result set with no rows, EXPLAIN,
         SHOW VARIABLES, or some other command which either a) bypasses the
         cursors framework in the server and writes rows directly to the
         network or b) is more efficient if all (few) result set rows are
         precached on client and server's resources are freed.
         */

      /* preferred is buffered read */
      if (mysql_stmt_store_result(stmt))
        return 1;
      stmt->mysql->status= MYSQL_STATUS_STMT_RESULT;
    } else
    {
      /* preferred is unbuffered read */
      stmt->default_rset_handler = _mysql_stmt_use_result;
      stmt->mysql->status= MYSQL_STATUS_STMT_RESULT;
    }
    stmt->state= MYSQL_STMT_WAITING_USE_OR_STORE;
    /* in certain cases parameter types can change: For example see bug
       4026 (SELECT ?), so we need to update field information */
    if (mysql->field_count == stmt->field_count)
    {
      uint i;
      for (i=0; i < stmt->field_count; i++)
      {
        stmt->fields[i].type= mysql->fields[i].type;
        stmt->fields[i].length= mysql->fields[i].length;
        stmt->fields[i].flags= mysql->fields[i].flags;
        stmt->fields[i].decimals= mysql->fields[i].decimals;
        stmt->fields[i].charsetnr= mysql->fields[i].charsetnr;
        stmt->fields[i].max_length= mysql->fields[i].max_length;
      }
    } else
    {
      /* table was altered, see test_wl4166_2  */
      SET_CLIENT_STMT_ERROR(stmt, CR_NEW_STMT_METADATA, SQLSTATE_UNKNOWN, 0);
      return(1);
    }
  }
  return(0);
}

int STDCALL mysql_stmt_execute(MYSQL_STMT *stmt)
{
  MYSQL *mysql= stmt->mysql;
  char *request;
  int ret;
  size_t request_len= 0;

  if (!stmt->mysql)
  {
    SET_CLIENT_STMT_ERROR(stmt, CR_SERVER_LOST, SQLSTATE_UNKNOWN, 0);
    return(1);
  }

  if (stmt->state < MYSQL_STMT_PREPARED)
  {
    SET_CLIENT_ERROR(mysql, CR_COMMANDS_OUT_OF_SYNC, SQLSTATE_UNKNOWN, 0);
    SET_CLIENT_STMT_ERROR(stmt, CR_COMMANDS_OUT_OF_SYNC, SQLSTATE_UNKNOWN, 0);
    return(1);
  }

  if (stmt->param_count && !stmt->bind_param_done)
  {
    SET_CLIENT_STMT_ERROR(stmt, CR_PARAMS_NOT_BOUND, SQLSTATE_UNKNOWN, 0);
    return(1);
  }

  if (stmt->state == MYSQL_STMT_WAITING_USE_OR_STORE)
  {
    stmt->default_rset_handler = _mysql_stmt_use_result;
    stmt->default_rset_handler(stmt);
  }
  if (stmt->state > MYSQL_STMT_WAITING_USE_OR_STORE && stmt->state < MYSQL_STMT_FETCH_DONE && !stmt->result.data)
  {
    if (!stmt->cursor_exists)
      do {
        stmt->mysql->methods->db_stmt_flush_unbuffered(stmt);
      } while(mysql_stmt_more_results(stmt));
    stmt->state= MYSQL_STMT_PREPARED;
    stmt->mysql->status= MYSQL_STATUS_READY;
  }

  /* clear data, in case mysql_stmt_store_result was called */
  if (stmt->result.data)
  {
    ma_free_root(&stmt->result.alloc, MYF(MY_KEEP_PREALLOC));
    stmt->result_cursor= stmt->result.data= 0;
  }
  /* CONC-344: set row count to zero */
  stmt->result.rows= 0;

  request= (char *)ma_stmt_execute_generate_request(stmt, &request_len, 0);
  if (!request)
    return 1;

  ret= stmt->mysql->methods->db_command(mysql, 
                                        stmt->array_size > 0 ? COM_STMT_BULK_EXECUTE : COM_STMT_EXECUTE,
                                        request, request_len, 1, stmt);
  if (request)
    free(request);

  if (ret)
  {
    UPDATE_STMT_ERROR(stmt);
    return(1);
  }

  if (mysql->net.extension->multi_status > COM_MULTI_OFF ||
      mysql->options.extension->skip_read_response)
    return(0);

  return(mthd_stmt_read_execute_response(stmt));
}

static my_bool madb_reset_stmt(MYSQL_STMT *stmt, unsigned int flags)
{
  MYSQL *mysql= stmt->mysql;
  my_bool ret= 0;

  if (!stmt->mysql)
  {
    SET_CLIENT_STMT_ERROR(stmt, CR_SERVER_LOST, SQLSTATE_UNKNOWN, 0);
    return(1);
  }

  /* clear error */
  if (flags & MADB_RESET_ERROR)
  {
    CLEAR_CLIENT_ERROR(stmt->mysql);
    CLEAR_CLIENT_STMT_ERROR(stmt);
  }

  if (stmt->stmt_id)
  {
    /* free buffered resultset, previously allocated
     * by mysql_stmt_store_result
     */
    if (flags & MADB_RESET_STORED &&
        stmt->result_cursor)
    {
      ma_free_root(&stmt->result.alloc, MYF(MY_KEEP_PREALLOC));
      stmt->result.data= NULL;
      stmt->result.rows= 0;
      stmt->result_cursor= NULL;
      stmt->mysql->status= MYSQL_STATUS_READY;
      stmt->state= MYSQL_STMT_FETCH_DONE;
    }

    /* if there is a pending result set, we will flush it */
    if (flags & MADB_RESET_BUFFER)
    {
      if (stmt->state == MYSQL_STMT_WAITING_USE_OR_STORE)
      {
        stmt->default_rset_handler(stmt);
        stmt->state = MYSQL_STMT_USER_FETCHING;
      }

      if (stmt->mysql->status!= MYSQL_STATUS_READY && stmt->field_count)
      {
        mysql->methods->db_stmt_flush_unbuffered(stmt);
        mysql->status= MYSQL_STATUS_READY;
      }
    }

    if (flags & MADB_RESET_SERVER)
    {
      /* reset statement on server side */
      if (stmt->mysql && stmt->mysql->status == MYSQL_STATUS_READY &&
          stmt->mysql->net.pvio)
      {
        unsigned char cmd_buf[STMT_ID_LENGTH];
        int4store(cmd_buf, stmt->stmt_id);
        if ((ret= stmt->mysql->methods->db_command(mysql,COM_STMT_RESET, (char *)cmd_buf,
                                                   sizeof(cmd_buf), 0, stmt)))
        {
          UPDATE_STMT_ERROR(stmt);
          return(ret);
        }
      }
    }

    if (flags & MADB_RESET_LONGDATA)
    {
      if (stmt->params)
      {
        ulonglong i;
        for (i=0; i < stmt->param_count; i++)
          if (stmt->params[i].long_data_used)
            stmt->params[i].long_data_used= 0;
      }
    }

  }
  return(ret);
}

static my_bool mysql_stmt_internal_reset(MYSQL_STMT *stmt, my_bool is_close)
{
  MYSQL *mysql= stmt->mysql;
  my_bool ret= 1;
  unsigned int flags= MADB_RESET_LONGDATA | MADB_RESET_BUFFER | MADB_RESET_ERROR;
  unsigned int last_status;

  if (!mysql)
  {
    /* connection could be invalid, e.g. after mysql_stmt_close or failed reconnect
       attempt (see bug CONC-97) */
    SET_CLIENT_STMT_ERROR(stmt, CR_SERVER_LOST, SQLSTATE_UNKNOWN, 0);
    return(1);
  }

  last_status= mysql->server_status;

  if (stmt->state >= MYSQL_STMT_USER_FETCHING &&
      stmt->fetch_row_func == stmt_unbuffered_fetch)
    flags|= MADB_RESET_BUFFER;

  ret= madb_reset_stmt(stmt, flags);

  if (stmt->stmt_id)
  {
    if ((stmt->state > MYSQL_STMT_EXECUTED &&
        stmt->mysql->status != MYSQL_STATUS_READY) ||
        stmt->mysql->server_status & SERVER_MORE_RESULTS_EXIST)
    {
      /* flush any pending (multiple) result sets */
      if (stmt->state == MYSQL_STMT_WAITING_USE_OR_STORE)
      {
        stmt->default_rset_handler(stmt);
        stmt->state = MYSQL_STMT_USER_FETCHING;
      }

      if (stmt->field_count)
      {
        while (mysql_stmt_next_result(stmt) == 0);
        stmt->mysql->status= MYSQL_STATUS_READY;
      }
    }
    if (!is_close)
      ret= madb_reset_stmt(stmt, MADB_RESET_SERVER);
    stmt->state= MYSQL_STMT_PREPARED;
  }
  else
    stmt->state= MYSQL_STMT_INITTED;

  stmt->upsert_status.affected_rows= mysql->affected_rows;
  stmt->upsert_status.last_insert_id= mysql->insert_id;
  stmt->upsert_status.server_status= mysql->server_status;
  ma_status_callback(stmt->mysql, last_status);
  stmt->upsert_status.warning_count= mysql->warning_count;
  mysql->status= MYSQL_STATUS_READY;

  return(ret);
}

MYSQL_RES * STDCALL mysql_stmt_result_metadata(MYSQL_STMT *stmt)
{
  MYSQL_RES *res;

  if (!stmt->field_count)
    return(NULL);

  /* allocate result set structure and copy stmt information */
  if (!(res= (MYSQL_RES *)calloc(1, sizeof(MYSQL_RES))))
  {
    SET_CLIENT_STMT_ERROR(stmt, CR_OUT_OF_MEMORY, SQLSTATE_UNKNOWN, 0);
    return(NULL);
  }

  res->eof= 1;
  res->fields= stmt->fields;
  res->field_count= stmt->field_count;
  return(res);
}

my_bool STDCALL mysql_stmt_reset(MYSQL_STMT *stmt)
{
  if (stmt->stmt_id > 0 &&
      stmt->stmt_id != (unsigned long) -1)
    return mysql_stmt_internal_reset(stmt, 0);
  return 0;
}

const char * STDCALL mysql_stmt_sqlstate(MYSQL_STMT *stmt)
{
  return stmt->sqlstate;
}

MYSQL_ROW_OFFSET STDCALL mysql_stmt_row_tell(MYSQL_STMT *stmt)
{
  return(stmt->result_cursor);
}

unsigned long STDCALL mysql_stmt_param_count(MYSQL_STMT *stmt)
{
  return stmt->param_count;
}

MYSQL_ROW_OFFSET STDCALL mysql_stmt_row_seek(MYSQL_STMT *stmt, MYSQL_ROW_OFFSET new_row)
{
  MYSQL_ROW_OFFSET old_row; /* for returning old position */

  old_row= stmt->result_cursor;
  stmt->result_cursor= new_row;

  return(old_row);
}

my_bool STDCALL mysql_stmt_send_long_data(MYSQL_STMT *stmt, uint param_number,
    const char *data, unsigned long length)
{
  CLEAR_CLIENT_ERROR(stmt->mysql);
  CLEAR_CLIENT_STMT_ERROR(stmt);

  if (stmt->state < MYSQL_STMT_PREPARED || !stmt->params)
  {
    SET_CLIENT_STMT_ERROR(stmt, CR_NO_PREPARE_STMT, SQLSTATE_UNKNOWN, 0);
    return(1);
  }

  if (param_number >= stmt->param_count)
  {
    SET_CLIENT_STMT_ERROR(stmt, CR_INVALID_PARAMETER_NO, SQLSTATE_UNKNOWN, 0);
    return(1);
  }

  if (length || !stmt->params[param_number].long_data_used)
  {
    int ret;
    size_t packet_len= STMT_ID_LENGTH + 2 + length;
    uchar *cmd_buff= (uchar *)calloc(1, packet_len);
    int4store(cmd_buff, stmt->stmt_id);
    int2store(cmd_buff + STMT_ID_LENGTH, param_number);
    memcpy(cmd_buff + STMT_ID_LENGTH + 2, data, length);
    stmt->params[param_number].long_data_used= 1;
    ret= stmt->mysql->methods->db_command(stmt->mysql, COM_STMT_SEND_LONG_DATA,
                                         (char *)cmd_buff, packet_len, 1, stmt);
    if (ret)
      UPDATE_STMT_ERROR(stmt);
    free(cmd_buff);
    return(ret);
  }
  return(0);
}

unsigned long long STDCALL mysql_stmt_insert_id(MYSQL_STMT *stmt)
{
  return stmt->upsert_status.last_insert_id;
}

unsigned long long STDCALL mysql_stmt_num_rows(MYSQL_STMT *stmt)
{
  return stmt->result.rows;
}

MYSQL_RES* STDCALL mysql_stmt_param_metadata(MYSQL_STMT *stmt __attribute__((unused)))
{
  /* server doesn't deliver any information yet,
     so we just return NULL
     */
  return(NULL);
}

my_bool STDCALL mysql_stmt_more_results(MYSQL_STMT *stmt)
{
  /* MDEV 4604: Server doesn't set MORE_RESULT flag for
                OutParam result set, so we need to check
                for SERVER_MORE_RESULTS_EXIST and for
                SERVER_PS_OUT_PARAMS)
  */
  return (stmt &&
          stmt->mysql &&
          ((stmt->mysql->server_status & SERVER_MORE_RESULTS_EXIST) ||
           (stmt->mysql->server_status & SERVER_PS_OUT_PARAMS)));
}

int STDCALL mysql_stmt_next_result(MYSQL_STMT *stmt)
{
  int rc= 0;

  if (!stmt->mysql)
  {
    SET_CLIENT_STMT_ERROR(stmt, CR_SERVER_LOST, SQLSTATE_UNKNOWN, 0);
    return(1);
  }

  if (stmt->state < MYSQL_STMT_EXECUTED)
  {
    SET_CLIENT_ERROR(stmt->mysql, CR_COMMANDS_OUT_OF_SYNC, SQLSTATE_UNKNOWN, 0);
    SET_CLIENT_STMT_ERROR(stmt, CR_COMMANDS_OUT_OF_SYNC, SQLSTATE_UNKNOWN, 0);
    return(1);
  }

  if (!mysql_stmt_more_results(stmt))
    return(-1);

  if (stmt->state > MYSQL_STMT_EXECUTED &&
      stmt->state < MYSQL_STMT_FETCH_DONE)
    madb_reset_stmt(stmt, MADB_RESET_ERROR | MADB_RESET_BUFFER | MADB_RESET_LONGDATA);
  stmt->state= MYSQL_STMT_WAITING_USE_OR_STORE;

  if (mysql_next_result(stmt->mysql))
  {
    stmt->state= MYSQL_STMT_FETCH_DONE;
    SET_CLIENT_STMT_ERROR(stmt, stmt->mysql->net.last_errno, stmt->mysql->net.sqlstate,
        stmt->mysql->net.last_error);
    return(1);
  }

  if (stmt->mysql->status == MYSQL_STATUS_GET_RESULT)
    stmt->mysql->status= MYSQL_STATUS_STMT_RESULT; 

  if (stmt->mysql->field_count)
    rc= madb_alloc_stmt_fields(stmt);
  else
  {
    unsigned int last_status= stmt->mysql->server_status;
    stmt->upsert_status.affected_rows= stmt->mysql->affected_rows;
    stmt->upsert_status.last_insert_id= stmt->mysql->insert_id;
    stmt->upsert_status.server_status= stmt->mysql->server_status;
    ma_status_callback(stmt->mysql, last_status);
    stmt->upsert_status.warning_count= stmt->mysql->warning_count;
  }

  stmt->field_count= stmt->mysql->field_count;
  stmt->result.rows= 0;

  return(rc);
}

int STDCALL mariadb_stmt_execute_direct(MYSQL_STMT *stmt,
                                      const char *stmt_str,
                                      size_t length)
{
  MYSQL *mysql;
  my_bool emulate_cmd;
  my_bool clear_result= 0;

  if (!stmt)
    return 1;

  mysql= stmt->mysql;
  if (!mysql)
  {
    SET_CLIENT_STMT_ERROR(stmt, CR_SERVER_LOST, SQLSTATE_UNKNOWN, 0);
    return 1;
  }

  emulate_cmd= !(!(stmt->mysql->server_capabilities & CLIENT_MYSQL) &&
      (stmt->mysql->extension->mariadb_server_capabilities &
      (MARIADB_CLIENT_STMT_BULK_OPERATIONS >> 32))) || mysql->net.compress;

  /* Server versions < 10.2 don't support execute_direct, so we need to 
     emulate it */
  if (emulate_cmd)
  {
    int rc;

    /* avoid sending close + prepare in 2 packets */
    if ((rc= mysql_stmt_prepare(stmt, stmt_str, (unsigned long)length)))
      return rc;
    return mysql_stmt_execute(stmt);
  }

  if (ma_multi_command(mysql, COM_MULTI_ENABLED))
  {
    SET_CLIENT_STMT_ERROR(stmt, CR_COMMANDS_OUT_OF_SYNC, SQLSTATE_UNKNOWN, 0);
    return 1;
  }

  if (length == (size_t) -1)
    length= strlen(stmt_str);

  /* clear flags */
  CLEAR_CLIENT_STMT_ERROR(stmt);
  CLEAR_CLIENT_ERROR(stmt->mysql);
  stmt->upsert_status.affected_rows= mysql->affected_rows= (unsigned long long) ~0;

  /* check if we have to clear results */
  if (stmt->state > MYSQL_STMT_INITTED)
  {
    /* We need to semi-close the prepared statement:
       reset stmt and free all buffers and close the statement
       on server side. Statement handle will get a new stmt_id */
    char stmt_id[STMT_ID_LENGTH];

    if (mysql_stmt_internal_reset(stmt, 1))
      goto fail;

    ma_free_root(&stmt->mem_root, MYF(MY_KEEP_PREALLOC));
    ma_free_root(&((MADB_STMT_EXTENSION *)stmt->extension)->fields_ma_alloc_root, MYF(0));
    stmt->field_count= 0;
    stmt->param_count= 0;
    stmt->params= 0;

    int4store(stmt_id, stmt->stmt_id);
    if (mysql->methods->db_command(mysql, COM_STMT_CLOSE, stmt_id,
                                         sizeof(stmt_id), 1, stmt))
      goto fail;
  }
  stmt->stmt_id= -1;
  if (mysql->methods->db_command(mysql, COM_STMT_PREPARE, stmt_str, length, 1, stmt))
    goto fail;

  /* in case prepare fails, we need to clear the result package from execute, which
     is always an error packet (invalid statement id) */
  clear_result= 1;

  stmt->state= MYSQL_STMT_PREPARED;
  /* Since we can't determine stmt_id here, we need to set it to -1, so server will know that the
   * execute command belongs to previous prepare */
  stmt->stmt_id= -1;
  if (mysql_stmt_execute(stmt))
    goto fail;

  /* flush multi buffer */
  if (ma_multi_command(mysql, COM_MULTI_END))
    goto fail;

  if (!mysql->options.extension->skip_read_response)
  {
    /* read prepare response */
    if (mysql->methods->db_read_prepare_response &&
      mysql->methods->db_read_prepare_response(stmt))
    goto fail;

    clear_result= 0;

    /* read execute response packet */
    return mthd_stmt_read_execute_response(stmt);
  }
fail:
  /* check if we need to set error message */
  if (!mysql_stmt_errno(stmt))
    UPDATE_STMT_ERROR(stmt);
  if (clear_result) {
    do {
      stmt->mysql->methods->db_stmt_flush_unbuffered(stmt);
    } while(mysql_stmt_more_results(stmt));
  }
  stmt->state= MYSQL_STMT_INITTED;
  return 1;
}

MYSQL_FIELD * STDCALL mariadb_stmt_fetch_fields(MYSQL_STMT *stmt)
{
  if (stmt)
    return stmt->fields;
  return NULL;
}<|MERGE_RESOLUTION|>--- conflicted
+++ resolved
@@ -980,17 +980,12 @@
       {
         size_t offset= p - start;
         length= offset + stmt->param_count * 2 + 20;
-<<<<<<< HEAD
-        if (!(start= (uchar *)realloc(start, length)))
+        if (!(tmp_start= (uchar *)realloc(start, length)))
         {
           SET_CLIENT_STMT_ERROR(stmt, CR_OUT_OF_MEMORY, SQLSTATE_UNKNOWN, 0);
           goto error;
         }
-=======
-        if (!(tmp_start= (uchar *)realloc(start, length)))
-          goto mem_error;
         start= tmp_start;
->>>>>>> 173112ce
         p= start + offset;
       }
       for (i = 0; i < stmt->param_count; i++)
@@ -1081,17 +1076,12 @@
         {
           size_t offset= p - start;
           length= MAX(2 * length, offset + size + 20);
-<<<<<<< HEAD
-          if (!(start= (uchar *)realloc(start, length)))
+          if (!(tmp_start= (uchar *)realloc(start, length)))
           {
             SET_CLIENT_STMT_ERROR(stmt, CR_OUT_OF_MEMORY, SQLSTATE_UNKNOWN, 0);
             goto error;
           }
-=======
-          if (!(tmp_start= (uchar *)realloc(start, length)))
-            goto mem_error;
           start= tmp_start;
->>>>>>> 173112ce
           p= start + offset;
         }
 
